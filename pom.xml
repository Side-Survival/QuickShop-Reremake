--- conflicted
+++ resolved
@@ -25,11 +25,7 @@
     <artifactId>QuickShop</artifactId>
 
     <properties>
-<<<<<<< HEAD
-        <pluginver>4.0.9.9</pluginver>
-=======
-        <pluginver>4.0.9.8</pluginver>
->>>>>>> 5b7565f0
+        <pluginver>4.0.9.9</pluginver
         <package>org.maxgamer.quickshop</package>
         <developer>Ghost-chu</developer>
         <project.build.sourceEncoding>UTF-8</project.build.sourceEncoding>
