/*
 * This file is a part of project QuickShop, the name is CalculateUtil.java
 *  Copyright (C) PotatoCraft Studio and contributors
 *
 *  This program is free software: you can redistribute it and/or modify it
 *  under the terms of the GNU General Public License as published by the
 *  Free Software Foundation, either version 3 of the License, or
 *  (at your option) any later version.
 *
 *  This program is distributed in the hope that it will be useful, but WITHOUT
 *  ANY WARRANTY; without even the implied warranty of MERCHANTABILITY or
 *  FITNESS FOR A PARTICULAR PURPOSE. See the GNU General Public License
 *  for more details.
 *
 *  You should have received a copy of the GNU General Public License
 *  along with this program. If not, see <http://www.gnu.org/licenses/>.
 *
 */
package org.maxgamer.quickshop.util;

import java.math.BigDecimal;
import java.math.MathContext;

/**
 * CalculateUtil used for calculate between doubles
 *
 * @author sandtechnology
 */
public final class CalculateUtil {
<<<<<<< HEAD
=======
    // TODO:  MathContext has been deprecated
>>>>>>> 0e0b0c0d
    private static final MathContext MATH_CONTEXT = MathContext.DECIMAL32;

    private CalculateUtil() {
    }

    public static double divide(double number1, double number2) {
        return (BigDecimal.valueOf(number1).divide(BigDecimal.valueOf(number2), MATH_CONTEXT)).doubleValue();
    }

    public static double subtract(double number1, double number2) {
        return (BigDecimal.valueOf(number1).subtract(BigDecimal.valueOf(number2), MATH_CONTEXT)).doubleValue();
    }

    public static double multiply(double number1, double number2) {
        return (BigDecimal.valueOf(number1).multiply(BigDecimal.valueOf(number2), MATH_CONTEXT)).doubleValue();
    }

    public static double add(double number1, double number2) {
        return (BigDecimal.valueOf(number1).add(BigDecimal.valueOf(number2), MATH_CONTEXT)).doubleValue();
    }


}<|MERGE_RESOLUTION|>--- conflicted
+++ resolved
@@ -27,10 +27,7 @@
  * @author sandtechnology
  */
 public final class CalculateUtil {
-<<<<<<< HEAD
-=======
-    // TODO:  MathContext has been deprecated
->>>>>>> 0e0b0c0d
+
     private static final MathContext MATH_CONTEXT = MathContext.DECIMAL32;
 
     private CalculateUtil() {
