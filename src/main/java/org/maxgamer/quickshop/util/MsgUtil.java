--- conflicted
+++ resolved
@@ -23,11 +23,6 @@
 import lombok.Getter;
 import lombok.SneakyThrows;
 import me.clip.placeholderapi.PlaceholderAPI;
-<<<<<<< HEAD
-import net.kyori.adventure.audience.Audience;
-import net.kyori.adventure.platform.bukkit.BukkitAudiences;
-import net.kyori.adventure.text.TextComponent;
-=======
 import net.kyori.adventure.key.Key;
 import net.kyori.adventure.nbt.api.BinaryTagHolder;
 import net.kyori.adventure.platform.bukkit.BukkitAudiences;
@@ -36,7 +31,6 @@
 import net.kyori.adventure.text.event.ClickEvent;
 import net.kyori.adventure.text.event.HoverEvent;
 import net.kyori.adventure.text.serializer.legacy.LegacyComponentSerializer;
->>>>>>> 98d441bf
 import org.apache.commons.lang.StringUtils;
 import org.bukkit.Bukkit;
 import org.bukkit.ChatColor;
@@ -158,19 +152,7 @@
             @NotNull String left,
             @NotNull ItemStack itemStack,
             @NotNull String right) {
-<<<<<<< HEAD
-        String json = ItemNMS.saveJsonfromNMS(itemStack);
-        if (json == null) {
-            return;
-        }
-
-//        Util.debugLog(left);
-//        Util.debugLog(json);
-//        Util.debugLog(right);
-        Audience audience = audiences.player(player);
-=======
         audiences.player(player).sendMessage(getItemTextComponent(itemStack, player, left + Util.getItemStackName(itemStack) + right));
->>>>>>> 98d441bf
     }
 
     /**
@@ -1023,11 +1005,8 @@
             @NotNull ItemStack itemStack,
             @NotNull Player player,
             @NotNull String normalText) {
-<<<<<<< HEAD
-=======
         audiences.player(player).sendMessage(getItemholochat(shop, itemStack, player, normalText));
 
->>>>>>> 98d441bf
 
     }
 
@@ -1060,26 +1039,11 @@
             @NotNull ItemStack itemStack,
             @NotNull Player player,
             @NotNull String normalText) {
-<<<<<<< HEAD
-        try {
-            if (errorComponent == null) {
-            }
-            String json = ItemNMS.saveJsonfromNMS(itemStack);
-            if (json == null) {
-                return errorComponent;
-            }
-
-            return null;
-        } catch (Throwable t) {
-            t.printStackTrace();
-            return errorComponent;
-=======
         TextComponent component = getItemTextComponent(itemStack, player, normalText);
         if (QuickShop.getPermissionManager().hasPermission(player, "quickshop.preview")) {
             component.clickEvent(ClickEvent.clickEvent(ClickEvent.Action.RUN_COMMAND, MsgUtil.fillArgs(
                     "/qs silentpreview {0}",
                     shop.getRuntimeRandomUniqueId().toString())));
->>>>>>> 98d441bf
         }
         return component;
     }
@@ -1108,7 +1072,6 @@
 
     @SneakyThrows
     private static void updateMessages(int selectedVersion) {
-
         String languageName = plugin.getConfig().getString("language", "en");
         if (!messagei18n.getString("language-name").isPresent()) {
             setAndUpdate("language-name", languageName);
@@ -1619,10 +1582,7 @@
                 if (msg == null || msg.isEmpty()) {
                     continue;
                 }
-<<<<<<< HEAD
-=======
                 audiences.sender(sender).sendMessage(LegacyComponentSerializer.legacySection().deserialize(chatColor + msg));
->>>>>>> 98d441bf
             } catch (Throwable throwable) {
                 Util.debugLog("Failed to send formatted text.");
                 sender.sendMessage(msg);
@@ -1647,10 +1607,7 @@
                 if (msg == null || msg.isEmpty()) {
                     continue;
                 }
-<<<<<<< HEAD
-=======
                 audiences.sender(sender).sendMessage(LegacyComponentSerializer.legacySection().deserialize(msg));
->>>>>>> 98d441bf
             } catch (Throwable throwable) {
                 Util.debugLog("Failed to send formatted text.");
                 sender.sendMessage(msg);
