/*
 * This file is a part of project QuickShop, the name is MsgUtil.java
 * Copyright (C) Ghost_chu <https://github.com/Ghost-chu>
 * Copyright (C) Bukkit Commons Studio and contributors
 *
 * This program is free software: you can redistribute it and/or modify it
 * under the terms of the GNU Lesser General Public License as published by the
 * Free Software Foundation, either version 3 of the License, or
 * (at your option) any later version.
 *
 * This program is distributed in the hope that it will be useful, but WITHOUT
 * ANY WARRANTY; without even the implied warranty of MERCHANTABILITY or
 * FITNESS FOR A PARTICULAR PURPOSE. See the GNU Lesser General Public License
 * for more details.
 *
 * You should have received a copy of the GNU Lesser General Public License
 * along with this program. If not, see <http://www.gnu.org/licenses/>.
 */

package org.maxgamer.quickshop.Util;

import lombok.SneakyThrows;
import me.clip.placeholderapi.PlaceholderAPI;
import net.md_5.bungee.api.chat.ClickEvent;
import net.md_5.bungee.api.chat.ComponentBuilder;
import net.md_5.bungee.api.chat.HoverEvent;
import net.md_5.bungee.api.chat.TextComponent;
import org.apache.commons.lang.StringUtils;
import org.bukkit.Bukkit;
import org.bukkit.ChatColor;
import org.bukkit.Material;
import org.bukkit.OfflinePlayer;
import org.bukkit.command.CommandSender;
import org.bukkit.configuration.InvalidConfigurationException;
import org.bukkit.configuration.file.YamlConfiguration;
import org.bukkit.enchantments.Enchantment;
import org.bukkit.entity.Player;
import org.bukkit.inventory.ItemStack;
import org.bukkit.inventory.meta.EnchantmentStorageMeta;
import org.bukkit.inventory.meta.PotionMeta;
import org.bukkit.potion.PotionEffectType;
import org.bukkit.scheduler.BukkitRunnable;
import org.jetbrains.annotations.NotNull;
import org.jetbrains.annotations.Nullable;
import org.maxgamer.quickshop.FilePortlek.old.IFile;
import org.maxgamer.quickshop.FilePortlek.old.JSONFile;
import org.maxgamer.quickshop.QuickShop;
import org.maxgamer.quickshop.Shop.Shop;

import java.io.File;
import java.io.IOException;
import java.io.InputStreamReader;
import java.nio.file.Files;
import java.sql.ResultSet;
import java.sql.SQLException;
import java.text.DecimalFormat;
import java.util.*;
import java.util.Map.Entry;
import java.util.logging.Level;

@SuppressWarnings("WeakerAccess")
public class MsgUtil {
    public static final String invaildMsg = "Invaild message";

    private static final HashMap<UUID, LinkedList<String>> player_messages = new HashMap<>();

    private static final QuickShop plugin = QuickShop.instance;

    private static final DecimalFormat decimalFormat =
            new DecimalFormat(Objects.requireNonNull(plugin.getConfig().getString("decimal-format")));

    private static YamlConfiguration enchi18n;

    private static boolean inited;

    private static YamlConfiguration itemi18n;

    private static IFile messagei18n;

    private static YamlConfiguration potioni18n;

    private static GameLanguage gameLanguage;

    private static IFile builtInLang;

    /**
     * Deletes any messages that are older than a week in the database, to save on space.
     */
    public static void clean() {
        plugin
                .getLogger()
                .info("Cleaning purchase messages from the database that are over a week old...");
        // 604800,000 msec = 1 week.
        long weekAgo = System.currentTimeMillis() - 604800000;
        plugin.getDatabaseHelper().cleanMessage(weekAgo);
    }

    /**
     * Empties the queue of messages a player has and sends them to the player.
     *
     * @param p The player to message
     * @return True if success, False if the player is offline or null
     */
    public static boolean flush(@NotNull OfflinePlayer p) {
        Player player = p.getPlayer();
        if (player != null) {
            UUID pName = p.getUniqueId();
            LinkedList<String> msgs = player_messages.get(pName);
            if (msgs != null) {
                for (String msg : msgs) {
                    if (p.getPlayer() != null) {
                        Util.debugLog("Accepted the msg for player " + p.getName() + " : " + msg);
                        String[] msgData = msg.split("##########");
                        try {
                            ItemStack data = Util.deserialize(msgData[1]);
                            if (data == null) {
                                throw new InvalidConfigurationException();
                            }
                            sendItemholochat(player, msgData[0], data, msgData[2]);
                        } catch (InvalidConfigurationException e) {
                            p.getPlayer().sendMessage(msgData[0] + msgData[1] + msgData[2]);
                        } catch (ArrayIndexOutOfBoundsException e2) {
                            p.getPlayer().sendMessage(msg);
                        }
                    }
                }
                plugin.getDatabaseHelper().cleanMessageForPlayer(pName);
                msgs.clear();
                return true;
            }
        }
        return false;
    }

    @SneakyThrows
    public static void sendItemholochat(
            @NotNull Player player,
            @NotNull String left,
            @NotNull ItemStack itemStack,
            @NotNull String right) {
        String json = ItemNMS.saveJsonfromNMS(itemStack);
        if (json == null) {
            return;
        }
        Util.debugLog(left);
        Util.debugLog(itemStack.toString());
        Util.debugLog(right);
        TextComponent centerItem = new TextComponent(left + Util.getItemStackName(itemStack) + right);
        ComponentBuilder cBuilder = new ComponentBuilder(json);
        centerItem.setHoverEvent(new HoverEvent(HoverEvent.Action.SHOW_ITEM, cBuilder.create()));
        player.spigot().sendMessage(centerItem);
    }

    /**
     * Get item's i18n name, If you want get item name, use Util.getItemStackName
     *
     * @param itemBukkitName ItemBukkitName(e.g. Material.STONE.name())
     * @return String Item's i18n name.
     */
    public static String getItemi18n(@NotNull String itemBukkitName) {
        if (itemBukkitName.isEmpty()) {
            return "Item is empty";
        }
        String itemnameI18n = itemi18n.getString("itemi18n." + itemBukkitName);
        if (itemnameI18n != null && !itemnameI18n.isEmpty()) {
            return itemnameI18n;
        }
        Material material = Material.matchMaterial(itemBukkitName);
        if (material == null) {
            return "Material not exist";
        }
        return Util.prettifyText(material.name());
    }

    /**
     * getMessage in messages.yml
     *
     * @param loc    location
     * @param player The sender will send the message to
     * @param args   args
     * @return message
     */
    public static String getMessageOfflinePlayer(
            @NotNull String loc, @Nullable OfflinePlayer player, @NotNull String... args) {
        try {
            Optional<String> raw = messagei18n.getString(loc);
            if (!raw.isPresent()) {
                return invaildMsg + ": " + loc;
            }
            String filled = fillArgs(raw.get(), args);
            if (player != null) {
                if (plugin.getPlaceHolderAPI() != null && plugin.getPlaceHolderAPI().isEnabled()) {
                    filled = PlaceholderAPI.setPlaceholders(player, filled);
                    Util.debugLog("Processed message " + filled + " by PlaceHolderAPI.");
                }
            }
            return filled;
        } catch (Throwable th) {
            plugin.getSentryErrorReporter().ignoreThrow();
            th.printStackTrace();
            return "Cannot load language key: " + loc + " because something not right, check the console for details.";
        }
    }

    /**
     * Replace args in raw to args
     *
     * @param raw  text
     * @param args args
     * @return filled text
     */
    public static String fillArgs(@Nullable String raw, @Nullable String... args) {
        if (raw == null) {
            return "Invalid message: null";
        }
        if (raw.isEmpty()) {
            return "";
        }
        if (args == null) {
            return raw;
        }
        for (int i = 0; i < args.length; i++) {
            raw = StringUtils.replace(raw, "{" + i + "}", args[i] == null ? "" : args[i]);
        }
        return raw;
    }

    public static void loadGameLanguage(@NotNull String languageCode) {
        gameLanguage = new GameLanguage(languageCode);
    }

    public static void loadCfgMessages() throws InvalidConfigurationException {
        plugin.getLogger().info("Loading plugin translations files...");
        /* Check & Load & Create default messages.yml */
        // Use try block to hook any possible exception, make sure not effect our cfgMessnages code.
        String languageCode = plugin.getConfig().getString("language", "en-US");
        languageCode = languageCode.replace("_", "-");
        //noinspection ConstantConditions

        loadGameLanguage(plugin.getConfig().getString("game-language", "default"));
        // Init nJson
        IFile nJson;
        if (plugin.getResource("lang/" + languageCode + "/messages.json") == null) {
            nJson =
                    new JSONFile(
                            plugin, new File(plugin.getDataFolder(), "messages.json"), "lang-original/messages.json", true);
        } else {
            nJson =
                    new JSONFile(
                            plugin,
                            new File(plugin.getDataFolder(), "messages.json"),
                            "lang/" + languageCode + "/messages.json",
                            true);
        }
        nJson.create();

        File oldMsgFile = new File(plugin.getDataFolder(), "messages.yml");
        if (oldMsgFile.exists()) { // Old messages file convert.
            plugin.getLogger().info("Converting the old format message.yml to message.json...");
            plugin.getLanguage().saveFile(languageCode, "messages", "messages.json");
            YamlConfiguration oldMsgI18n = YamlConfiguration.loadConfiguration(oldMsgFile);
            for (String key : oldMsgI18n.getKeys(true)) {
                oldMsgI18n.get(key);
            }
            nJson.save();
            try {
                Files.move(
                        oldMsgFile.toPath(), new File(plugin.getDataFolder(), "messages.yml.bak").toPath());
            } catch (IOException ignore) {
            }
            if (oldMsgFile.exists()) {
                oldMsgFile.delete();
            }
            plugin.getLogger().info("Successfully converted, Continue loading...");
        } else {
            Util.debugLog("Loading language file from exist file...");
            if (!new File(plugin.getDataFolder(), "messages.json").exists()) {
                plugin.getLanguage().saveFile(languageCode, "messages", "messages.json");
                nJson.loadFromString(Util.readToString(new File(plugin.getDataFolder(), "messages.json").getAbsolutePath()));
                nJson.set("language-name", languageCode);
            }
        }
        messagei18n = nJson;
        /* Set default language vesion and update messages.yml */
        Optional<String> ver = messagei18n.getString("language-version");
        int versi = 0;
        if (ver.isPresent()) {
            String vers = ver.get();
            try {
                versi = Integer.parseInt(vers);
            } catch (NumberFormatException ignore) {

            }
        }
        if (messagei18n.getInt("language-version") == 0 && versi == 0) {
            messagei18n.set("language-version", 1);
        } else {
            messagei18n.set("language-version", versi);
        }
        updateMessages(messagei18n.getInt("language-version"));
        messagei18n.loadFromString(Util.parseColours(messagei18n.saveToString()));

        /* Print to console this language file's author, contributors, and region*/
        if (!inited) {
            plugin.getLogger().info(getMessage("translation-author", null));
            plugin.getLogger().info(getMessage("translation-contributors", null));
            plugin.getLogger().info(getMessage("translation-country", null));
            // plugin.getLogger().info(getMessage("translation-version"));
            inited = true;
        }
        /* Save the upgraded messages.yml */
        plugin.getLogger().info("Completed to load plugin translations files.");
    }

    public static void loadEnchi18n() {
        plugin.getLogger().info("Starting loading Enchantment i18n...");
        File enchi18nFile = new File(plugin.getDataFolder(), "enchi18n.yml");
        if (!enchi18nFile.exists()) {
            plugin.getLogger().info("Creating enchi18n.yml");
            plugin.saveResource("enchi18n.yml", false);
        }
        // Store it
        enchi18n = YamlConfiguration.loadConfiguration(enchi18nFile);
        enchi18n.options().copyDefaults(false);
        YamlConfiguration enchi18nYAML =
                YamlConfiguration.loadConfiguration(
                        new InputStreamReader(Objects.requireNonNull(plugin.getResource("enchi18n.yml"))));
        enchi18n.setDefaults(enchi18nYAML);
        Util.parseColours(enchi18n);
        Enchantment[] enchsi18n = Enchantment.values();
        for (Enchantment ench : enchsi18n) {
            String enchi18nString = enchi18n.getString("enchi18n." + ench.getKey().getKey().trim());
            if (enchi18nString != null && !enchi18nString.isEmpty()) {
                continue;
            }
            String enchName = gameLanguage.getEnchantment(ench.getKey().getKey());
            enchi18n.set("enchi18n." + ench.getKey().getKey(), enchName);
            plugin.getLogger().info("Found new ench [" + enchName + "] , adding it to the config...");
        }
        try {
            enchi18n.save(enchi18nFile);
        } catch (IOException e) {
            e.printStackTrace();
            plugin
                    .getLogger()
                    .log(
                            Level.WARNING,
                            "Could not load/save transaction enchname from enchi18n.yml. Skipping.");
        }
        plugin.getLogger().info("Complete to load enchname i18n.");
    }

    /**
     * Load Itemi18n fron file
     */
    public static void loadItemi18n() {
        File itemi18nFile = new File(plugin.getDataFolder(), "itemi18n.yml");
        if (!itemi18nFile.exists()) {
            plugin.getLogger().info("Creating itemi18n.yml");
            plugin.saveResource("itemi18n.yml", false);
        }
        // Store it
        itemi18n = YamlConfiguration.loadConfiguration(itemi18nFile);
        itemi18n.options().copyDefaults(false);
        YamlConfiguration itemi18nYAML =
                YamlConfiguration.loadConfiguration(
                        new InputStreamReader(Objects.requireNonNull(plugin.getResource("itemi18n.yml"))));
        itemi18n.setDefaults(itemi18nYAML);
        Util.parseColours(itemi18n);
        Material[] itemsi18n = Material.values();
        for (Material material : itemsi18n) {
            String itemi18nString = itemi18n.getString("itemi18n." + material.name());
            if (itemi18nString != null && !itemi18nString.isEmpty()) {
                continue;
            }
            String itemName = gameLanguage.getItem(material);
            itemi18n.set("itemi18n." + material.name(), itemName);
            plugin
                    .getLogger()
                    .info("Found new items/blocks [" + itemName + "] , adding it to the config...");
        }
        try {
            itemi18n.save(itemi18nFile);
        } catch (IOException e) {
            e.printStackTrace();
            plugin
                    .getLogger()
                    .log(
                            Level.WARNING,
                            "Could not load/save transaction itemname from itemi18n.yml. Skipping.");
        }
        plugin.getLogger().info("Complete to load Itemname i18n.");
    }

    public static void loadPotioni18n() {
        plugin.getLogger().info("Starting loading Potion i18n...");
        File potioni18nFile = new File(plugin.getDataFolder(), "potioni18n.yml");
        if (!potioni18nFile.exists()) {
            plugin.getLogger().info("Creating potioni18n.yml");
            plugin.saveResource("potioni18n.yml", false);
        }
        // Store it
        potioni18n = YamlConfiguration.loadConfiguration(potioni18nFile);
        potioni18n.options().copyDefaults(false);
        YamlConfiguration potioni18nYAML =
                YamlConfiguration.loadConfiguration(
                        new InputStreamReader(Objects.requireNonNull(plugin.getResource("potioni18n.yml"))));
        potioni18n.setDefaults(potioni18nYAML);
        Util.parseColours(potioni18n);
        for (PotionEffectType potion : PotionEffectType.values()) {
            String potionI18n = potioni18n.getString("potioni18n." + potion.getName().trim());
            if (potionI18n != null && !potionI18n.isEmpty()) {
                continue;
            }
            String potionName = gameLanguage.getPotion(potion);
            plugin.getLogger().info("Found new potion [" + potionName + "] , adding it to the config...");
            potioni18n.set("potioni18n." + potion.getName(), potionName);
        }
        try {
            potioni18n.save(potioni18nFile);
        } catch (IOException e) {
            e.printStackTrace();
            plugin
                    .getLogger()
                    .log(
                            Level.WARNING,
                            "Could not load/save transaction potionname from potioni18n.yml. Skipping.");
        }
        plugin.getLogger().info("Complete to load potionname i18n.");
    }

    /**
     * loads all player purchase messages from the database.
     */
    public static void loadTransactionMessages() {
        player_messages.clear(); // Delete old messages
        try {
            ResultSet rs = plugin.getDatabaseHelper().selectAllMessages();
            while (rs.next()) {
                String owner = rs.getString("owner");
                UUID ownerUUID;
                if (Util.isUUID(owner)) {
                    ownerUUID = UUID.fromString(owner);
                } else {
                    ownerUUID = Bukkit.getOfflinePlayer(owner).getUniqueId();
                }
                String message = rs.getString("message");
                LinkedList<String> msgs =
                        player_messages.computeIfAbsent(ownerUUID, k -> new LinkedList<>());
                msgs.add(message);
            }
        } catch (SQLException e) {
            e.printStackTrace();
            plugin
                    .getLogger()
                    .log(Level.WARNING, "Could not load transaction messages from database. Skipping.");
        }
    }

    /**
     * @param player      The name of the player to message
     * @param message     The message to send them Sends the given player a message if they're online.
     *                    Else, if they're not online, queues it for them in the database.
     * @param isUnlimited The shop is or unlimited
     */
    public static void send(@NotNull UUID player, @NotNull String message, boolean isUnlimited) {
        if (plugin.getConfig().getBoolean("shop.ignore-unlimited-shop-messages") && isUnlimited) {
            return; // Ignore unlimited shops messages.
        }
        Util.debugLog(message);
        String[] msgData = message.split("##########");
        OfflinePlayer p = Bukkit.getOfflinePlayer(player);
        if (!p.isOnline()) {
            LinkedList<String> msgs = player_messages.get(player);
            if (msgs == null) {
                msgs = new LinkedList<>();
            }
            player_messages.put(player, msgs);
            msgs.add(message);
            plugin.getDatabaseHelper().sendMessage(player, message, System.currentTimeMillis());
        } else {
            if (p.getPlayer() != null) {
                try {
                    sendItemholochat(p.getPlayer(), msgData[0], Util.deserialize(msgData[1]), msgData[2]);
                } catch (InvalidConfigurationException e) {
                    Util.debugLog("Unknown error, send by plain text.");
                    p.getPlayer().sendMessage(msgData[0] + msgData[1] + msgData[2]);
                } catch (ArrayIndexOutOfBoundsException e2) {
                    try {
                        sendItemholochat(p.getPlayer(), msgData[0], Util.deserialize(msgData[1]), "");
                    } catch (Exception any) {
                        // Normal msg
                        p.getPlayer().sendMessage(message);
                    }
                }
            }
        }
    }

    public static @NotNull String getSubString(
            @NotNull String text, @NotNull String left, @NotNull String right) {
        String result;
        int zLen;
        if (left.isEmpty()) {
            zLen = 0;
        } else {
            zLen = text.indexOf(left);
            if (zLen > -1) {
                zLen += left.length();
            } else {
                zLen = 0;
            }
        }
        int yLen = text.indexOf(right, zLen);
        if (yLen < 0 || right.isEmpty()) {
            yLen = text.length();
        }
        result = text.substring(zLen, yLen);
        return result;
    }

    /**
     * Send controlPanel infomation to sender
     *
     * @param sender Target sender
     * @param shop   Target shop
     */
    public static void sendControlPanelInfo(@NotNull CommandSender sender, @NotNull Shop shop) {
        if ((sender instanceof Player && !sender.isOp())
                && !QuickShop.getPermissionManager().hasPermission(sender, "quickshop.use")) {
            return;
        }
        if (plugin.getConfig().getBoolean("sneak-to-control")) {
            if (sender instanceof Player) {
                if (!((Player) sender).isSneaking()) { // sneaking
                    return;
                }
            }
        }
        ChatSheetPrinter chatSheetPrinter = new ChatSheetPrinter(sender);
        chatSheetPrinter.printHeader();
        chatSheetPrinter.printLine(MsgUtil.getMessage("controlpanel.infomation", sender));
        // Owner
        if (!QuickShop.getPermissionManager().hasPermission(sender, "quickshop.setowner")) {
            chatSheetPrinter.printLine(MsgUtil.getMessage("menu.owner", sender, shop.ownerName()));
        } else {
            chatSheetPrinter.printSuggestableCmdLine(
                    MsgUtil.getMessage(
                            "controlpanel.setowner",
                            sender,
                            shop.ownerName()
                                    + ((plugin.getConfig().getBoolean("shop.show-owner-uuid-in-controlpanel-if-op")
                                    && shop.isUnlimited())
                                    ? (" (" + shop.getOwner() + ")")
                                    : "")),
                    MsgUtil.getMessage("controlpanel.setowner-hover", sender),
                    MsgUtil.getMessage("controlpanel.commands.setowner", sender));
        }

        // Unlimited
        if (QuickShop.getPermissionManager().hasPermission(sender, "quickshop.unlimited")) {
            String text =
                    MsgUtil.getMessage("controlpanel.unlimited", sender, bool2String(shop.isUnlimited()));
            String hoverText = MsgUtil.getMessage("controlpanel.unlimited-hover", sender);
            String clickCommand =
                    MsgUtil.getMessage(
                            "controlpanel.commands.unlimited",
                            sender,
                            Objects.requireNonNull(shop.getLocation().getWorld()).getName(),
                            String.valueOf(shop.getLocation().getBlockX()),
                            String.valueOf(shop.getLocation().getBlockY()),
                            String.valueOf(shop.getLocation().getBlockZ()));
            chatSheetPrinter.printExecuteableCmdLine(text, hoverText, clickCommand);
        }
        // Buying/Selling Mode
        if (QuickShop.getPermissionManager().hasPermission(sender, "quickshop.create.buy")
                && sender.hasPermission("quickshop.create.sell")) {
            if (shop.isSelling()) {
                String text = MsgUtil.getMessage("controlpanel.mode-selling", sender);
                String hoverText = MsgUtil.getMessage("controlpanel.mode-selling-hover", sender);
                String clickCommand =
                        MsgUtil.getMessage(
                                "controlpanel.commands.buy",
                                sender,
                                Objects.requireNonNull(shop.getLocation().getWorld()).getName(),
                                String.valueOf(shop.getLocation().getBlockX()),
                                String.valueOf(shop.getLocation().getBlockY()),
                                String.valueOf(shop.getLocation().getBlockZ()));
                chatSheetPrinter.printExecuteableCmdLine(text, hoverText, clickCommand);
            } else if (shop.isBuying()) {
                String text = MsgUtil.getMessage("controlpanel.mode-buying", sender);
                String hoverText = MsgUtil.getMessage("controlpanel.mode-buying-hover", sender);
                String clickCommand =
                        MsgUtil.getMessage(
                                "controlpanel.commands.sell",
                                sender,
                                Objects.requireNonNull(shop.getLocation().getWorld()).getName(),
                                String.valueOf(shop.getLocation().getBlockX()),
                                String.valueOf(shop.getLocation().getBlockY()),
                                String.valueOf(shop.getLocation().getBlockZ()));
                chatSheetPrinter.printExecuteableCmdLine(text, hoverText, clickCommand);
            }
        }
        // Set Price
        if (QuickShop.getPermissionManager().hasPermission(sender, "quickshop.other.price")
                || shop.getOwner().equals(((OfflinePlayer) sender).getUniqueId())) {
            String text =
                    MsgUtil.getMessage(
                            "controlpanel.price",
                            sender,
                            (plugin.getConfig().getBoolean("use-decimal-format"))
                                    ? decimalFormat(shop.getPrice())
                                    : "" + shop.getPrice());
            String hoverText = MsgUtil.getMessage("controlpanel.price-hover", sender);
            String clickCommand = MsgUtil.getMessage("controlpanel.commands.price", sender);
            chatSheetPrinter.printSuggestableCmdLine(text, hoverText, clickCommand);
        }
        // Refill
        if (QuickShop.getPermissionManager().hasPermission(sender, "quickshop.refill")) {
            String text =
                    MsgUtil.getMessage("controlpanel.refill", sender, String.valueOf(shop.getPrice()));
            String hoverText = MsgUtil.getMessage("controlpanel.refill-hover", sender);
            String clickCommand = MsgUtil.getMessage("controlpanel.commands.refill", sender);
            chatSheetPrinter.printSuggestableCmdLine(text, hoverText, clickCommand);
        }
        // Refill
        if (QuickShop.getPermissionManager().hasPermission(sender, "quickshop.empty")) {
            String text =
                    MsgUtil.getMessage("controlpanel.empty", sender, String.valueOf(shop.getPrice()));
            String hoverText = MsgUtil.getMessage("controlpanel.empty-hover", sender);
            String clickCommand =
                    MsgUtil.getMessage(
                            "controlpanel.commands.empty",
                            sender,
                            Objects.requireNonNull(shop.getLocation().getWorld()).getName(),
                            String.valueOf(shop.getLocation().getBlockX()),
                            String.valueOf(shop.getLocation().getBlockY()),
                            String.valueOf(shop.getLocation().getBlockZ()));
            chatSheetPrinter.printExecuteableCmdLine(text, hoverText, clickCommand);
        }
        // Remove
        if (QuickShop.getPermissionManager().hasPermission(sender, "quickshop.other.destroy")
                || shop.getOwner().equals(((OfflinePlayer) sender).getUniqueId())) {
            String text =
                    MsgUtil.getMessage("controlpanel.remove", sender, String.valueOf(shop.getPrice()));
            String hoverText = MsgUtil.getMessage("controlpanel.remove-hover", sender);
            String clickCommand =
                    MsgUtil.getMessage(
                            "controlpanel.commands.remove",
                            sender,
                            Objects.requireNonNull(shop.getLocation().getWorld()).getName(),
                            String.valueOf(shop.getLocation().getBlockX()),
                            String.valueOf(shop.getLocation().getBlockY()),
                            String.valueOf(shop.getLocation().getBlockZ()));
            chatSheetPrinter.printExecuteableCmdLine(text, hoverText, clickCommand);
        }

        chatSheetPrinter.printFooter();
    }

    /**
     * getMessage in messages.yml
     *
     * @param loc    location
     * @param args   args
     * @param player The sender will send the message to
     * @return message
     */
    public static String getMessage(
            @NotNull String loc, @Nullable CommandSender player, @NotNull String... args) {
        try {
            Optional<String> raw = messagei18n.getString(loc);
            if (!raw.isPresent()) {
                Util.debugLog("ERR: MsgUtil cannot find the the phrase at " + loc + ", printing the all readed datas: " + messagei18n);

                return invaildMsg + ": " + loc;
            }
            String filled = fillArgs(raw.get(), args);
            if (player instanceof OfflinePlayer) {
                if (plugin.getPlaceHolderAPI() != null && plugin.getPlaceHolderAPI().isEnabled()) {
                    try {
                        filled = PlaceholderAPI.setPlaceholders((OfflinePlayer) player, filled);
                        Util.debugLog("Processed message " + filled + " by PlaceHolderAPI.");
                    } catch (Exception ignored) {
                        if (((OfflinePlayer) player).getPlayer() != null) {
                            try {
                                filled = PlaceholderAPI.setPlaceholders(((OfflinePlayer) player).getPlayer(), filled);
                            } catch (Exception ignore) {
                            }
                        }
                    }
                }
            }
            return filled;
        } catch (Throwable th) {
            plugin.getSentryErrorReporter().ignoreThrow();
            th.printStackTrace();
            return "Cannot load language key: " + loc + " because something not right, check the console for details.";
        }
    }

    /**
     * Translate boolean value to String, the symbon is changeable by language file.
     *
     * @param bool The boolean value
     * @return The result of translate.
     */
    public static String bool2String(boolean bool) {
        if (bool) {
            return MsgUtil.getMessage("booleanformat.success", null);
        } else {
            return MsgUtil.getMessage("booleanformat.failed", null);
        }
    }

    public static String decimalFormat(double value) {
        return decimalFormat.format(value);
    }

    /**
     * Send globalAlert to ops, console, log file.
     *
     * @param content The content to send.
     */
    public static void sendGlobalAlert(@Nullable String content) {
        if (content == null) {
            Util.debugLog("Content is null");
            Throwable throwable =
                    new Throwable("Known issue: Global Alert accepted null string, what the fuck");
            plugin.getSentryErrorReporter().sendError(throwable, "NullCheck");
            return;
        }
        sendMessageToOps(content);
        plugin.getLogger().warning(content);
        Objects.requireNonNull(plugin.getLogWatcher()).add(content);
        Util.debugLog(content);
    }

    /**
     * Send a message for all online Ops.
     *
     * @param message The message you want send
     */
    public static void sendMessageToOps(@NotNull String message) {
        new BukkitRunnable() {
            @Override
            public void run() {
                for (Player player : Bukkit.getOnlinePlayers()) {
                    if (player.isOp()
                            || QuickShop.getPermissionManager().hasPermission(player, "quickshop.alert")) {
                        player.sendMessage(message);
                    }
                }
            }
        }.runTaskAsynchronously(plugin);
    }

    /**
     * Send a purchaseSuccess message for a player.
     *
     * @param p      Target player
     * @param shop   Target shop
     * @param amount Trading item amounts.
     */
    public static void sendPurchaseSuccess(@NotNull Player p, @NotNull Shop shop, int amount) {
        ChatSheetPrinter chatSheetPrinter = new ChatSheetPrinter(p);
        chatSheetPrinter.printHeader();
        chatSheetPrinter.printLine(MsgUtil.getMessage("menu.successful-purchase", p));
        chatSheetPrinter.printLine(
                MsgUtil.getMessage(
                        "menu.item-name-and-price",
                        p,
                        "" + amount,
                        Util.getItemStackName(shop.getItem()),
                        Util.format((amount * shop.getPrice()))));
        Map<Enchantment, Integer> enchs = new HashMap<>();
        if (shop.getItem().hasItemMeta()
                && Objects.requireNonNull(shop.getItem().getItemMeta()).hasEnchants()) {
            enchs = shop.getItem().getItemMeta().getEnchants();
        }
        if (!enchs.isEmpty()) {
            chatSheetPrinter.printCenterLine(MsgUtil.getMessage("menu.enchants", p));
            for (Entry<Enchantment, Integer> entries : enchs.entrySet()) {
                chatSheetPrinter.printLine(ChatColor.YELLOW + MsgUtil.getEnchi18n(entries.getKey()));
            }
        }
        if (shop.getItem().getItemMeta() instanceof EnchantmentStorageMeta) {
            EnchantmentStorageMeta stor = (EnchantmentStorageMeta) shop.getItem().getItemMeta();
            stor.getStoredEnchants();
            enchs = stor.getStoredEnchants();
            if (!enchs.isEmpty()) {
                chatSheetPrinter.printCenterLine(MsgUtil.getMessage("menu.stored-enchants", p));
                for (Entry<Enchantment, Integer> entries : enchs.entrySet()) {
                    chatSheetPrinter.printLine(ChatColor.YELLOW + MsgUtil.getEnchi18n(entries.getKey()));
                }
            }
        }
        chatSheetPrinter.printFooter();
    }

    /**
     * Get Enchantment's i18n name.
     *
     * @param key The Enchantment.
     * @return Enchantment's i18n name.
     */
    public static String getEnchi18n(@NotNull Enchantment key) {
        String enchString = key.getKey().getKey();
        if (enchString.isEmpty()) {
            return "Enchantment key is empty";
        }
        String enchI18n = enchi18n.getString("enchi18n." + enchString);
        if (enchI18n != null && !enchI18n.isEmpty()) {
            return enchI18n;
        }
        return Util.prettifyText(enchString);
    }

    /**
     * Send a sellSuccess message for a player.
     *
     * @param p      Target player
     * @param shop   Target shop
     * @param amount Trading item amounts.
     */
    public static void sendSellSuccess(@NotNull Player p, @NotNull Shop shop, int amount) {
        ChatSheetPrinter chatSheetPrinter = new ChatSheetPrinter(p);
        chatSheetPrinter.printHeader();
        chatSheetPrinter.printLine(MsgUtil.getMessage("menu.successfully-sold", p));
        chatSheetPrinter.printLine(
                MsgUtil.getMessage(
                        "menu.item-name-and-price",
                        p,
                        "" + amount,
                        Util.getItemStackName(shop.getItem()),
                        Util.format((amount * shop.getPrice()))));
        if (plugin.getConfig().getBoolean("show-tax")) {
            double tax = plugin.getConfig().getDouble("tax");
            double total = amount * shop.getPrice();
            if (tax != 0) {
                if (!p.getUniqueId().equals(shop.getOwner())) {
                    chatSheetPrinter.printLine(
                            MsgUtil.getMessage("menu.sell-tax", p, Util.format((tax * total))));
                } else {
                    chatSheetPrinter.printLine(MsgUtil.getMessage("menu.sell-tax-self", p));
                }
            }
        }
        Map<Enchantment, Integer> enchs = new HashMap<>();
        if (shop.getItem().hasItemMeta()
                && Objects.requireNonNull(shop.getItem().getItemMeta()).hasEnchants()) {
            enchs = shop.getItem().getItemMeta().getEnchants();
        }
        if (!enchs.isEmpty()) {
            chatSheetPrinter.printCenterLine(MsgUtil.getMessage("menu.enchants", p));
            for (Entry<Enchantment, Integer> entries : enchs.entrySet()) {
                chatSheetPrinter.printLine(ChatColor.YELLOW + MsgUtil.getEnchi18n(entries.getKey()));
            }
        }
        if (shop.getItem().getItemMeta() instanceof EnchantmentStorageMeta) {
            EnchantmentStorageMeta stor = (EnchantmentStorageMeta) shop.getItem().getItemMeta();
            stor.getStoredEnchants();
            enchs = stor.getStoredEnchants();
            if (!enchs.isEmpty()) {
                chatSheetPrinter.printCenterLine(MsgUtil.getMessage("menu.stored-enchants", p));
                for (Entry<Enchantment, Integer> entries : enchs.entrySet()) {
                    chatSheetPrinter.printLine(ChatColor.YELLOW + MsgUtil.getEnchi18n(entries.getKey()));
                }
            }
        }
        chatSheetPrinter.printFooter();
    }

    /**
     * Send a shop infomation to a player.
     *
     * @param p    Target player
     * @param shop The shop
     */
    public static void sendShopInfo(@NotNull Player p, @NotNull Shop shop) {
        // Potentially faster with an array?
        ItemStack items = shop.getItem();
        ChatSheetPrinter chatSheetPrinter = new ChatSheetPrinter(p);
        chatSheetPrinter.printHeader();
        chatSheetPrinter.printLine(MsgUtil.getMessage("menu.shop-information", p));
        chatSheetPrinter.printLine(MsgUtil.getMessage("menu.owner", p, shop.ownerName()));
        // Enabled
        sendItemholochat(
                shop,
                items,
                p,
                ChatColor.DARK_PURPLE
                        + MsgUtil.getMessage("tableformat.left_begin", p)
                        + " "
                        + MsgUtil.getMessage("menu.item", p, Util.getItemStackName(items)));
        if (Util.isTool(items.getType())) {
            chatSheetPrinter.printLine(
                    MsgUtil.getMessage("menu.damage-percent-remaining", p, Util.getToolPercentage(items)));
        }
        if (shop.isSelling()) {
            if (shop.getRemainingStock() == -1) {
                chatSheetPrinter.printLine(
                        MsgUtil.getMessage("menu.stock", p, "" + MsgUtil.getMessage("signs.unlimited", p)));
            } else {
                chatSheetPrinter.printLine(
                        MsgUtil.getMessage("menu.stock", p, "" + shop.getRemainingStock()));
            }
        } else {
            if (shop.getRemainingSpace() == -1) {
                chatSheetPrinter.printLine(
                        MsgUtil.getMessage("menu.space", p, "" + MsgUtil.getMessage("signs.unlimited", p)));
            } else {
                chatSheetPrinter.printLine(
                        MsgUtil.getMessage("menu.space", p, "" + shop.getRemainingSpace()));
            }
        }
        chatSheetPrinter.printLine(
                MsgUtil.getMessage(
                        "menu.price-per",
                        p,
                        Util.getItemStackName(shop.getItem()),
                        Util.format(shop.getPrice())));
        if (shop.isBuying()) {
            chatSheetPrinter.printLine(MsgUtil.getMessage("menu.this-shop-is-buying", p));
        } else {
            chatSheetPrinter.printLine(MsgUtil.getMessage("menu.this-shop-is-selling", p));
        }
        Map<Enchantment, Integer> enchs = new HashMap<>();
        if (items.hasItemMeta() && Objects.requireNonNull(items.getItemMeta()).hasEnchants()) {
            enchs = items.getItemMeta().getEnchants();
        }
        if (!enchs.isEmpty()) {
            chatSheetPrinter.printCenterLine(MsgUtil.getMessage("menu.enchants", p, ""));
            for (Entry<Enchantment, Integer> entries : enchs.entrySet()) {
                chatSheetPrinter.printLine(
                        ChatColor.YELLOW + MsgUtil.getEnchi18n(entries.getKey()) + " " + entries.getValue());
            }
        }
        if (items.getItemMeta() instanceof EnchantmentStorageMeta) {
            EnchantmentStorageMeta stor = (EnchantmentStorageMeta) items.getItemMeta();
            enchs = stor.getStoredEnchants();
            if (!enchs.isEmpty()) {
                chatSheetPrinter.printLine(MsgUtil.getMessage("menu.stored-enchants", p));
                for (Entry<Enchantment, Integer> entries : enchs.entrySet()) {
                    chatSheetPrinter.printLine(
                            ChatColor.YELLOW + MsgUtil.getEnchi18n(entries.getKey()) + " " + entries.getValue());
                }
            }
        }
        if (items.getItemMeta() instanceof PotionMeta) {
            PotionMeta potionMeta = (PotionMeta) items.getItemMeta();
            PotionEffectType potionEffectType = potionMeta.getBasePotionData().getType().getEffectType();
            if (potionEffectType != null) {
                chatSheetPrinter.printLine(MsgUtil.getMessage("menu.effects", p));
                chatSheetPrinter.printLine(ChatColor.YELLOW + MsgUtil.getPotioni18n(potionEffectType));
            }
            potionMeta
                    .getCustomEffects()
                    .forEach(
                            (potionEffect ->
                                    chatSheetPrinter.printLine(
                                            ChatColor.YELLOW + MsgUtil.getPotioni18n(potionEffect.getType()))));
        }
        chatSheetPrinter.printFooter();
    }

    /**
     * Send the ItemPreview chat msg by NMS.
     *
     * @param shop       Target shop
     * @param itemStack  Target ItemStack
     * @param player     Target player
     * @param normalText The text you will see
     */
    public static void sendItemholochat(
            @NotNull Shop shop,
            @NotNull ItemStack itemStack,
            @NotNull Player player,
            @NotNull String normalText) {
        try {
            String json = ItemNMS.saveJsonfromNMS(itemStack);
            if (json == null) {
                return;
            }
            TextComponent normalmessage =
                    new TextComponent(normalText + "   " + MsgUtil.getMessage("menu.preview", player));
            ComponentBuilder cBuilder = new ComponentBuilder(json);
            if (QuickShop.getPermissionManager().hasPermission(player, "quickshop.preview")) {
                normalmessage.setClickEvent(
                        new ClickEvent(
                                ClickEvent.Action.RUN_COMMAND,
                                MsgUtil.getMessage(
                                        "menu.commands.preview",
                                        player,
                                        Objects.requireNonNull(shop.getLocation().getWorld()).getName(),
                                        String.valueOf(shop.getLocation().getBlockX()),
                                        String.valueOf(shop.getLocation().getBlockY()),
                                        String.valueOf(shop.getLocation().getBlockZ()))));
            }
            normalmessage.setHoverEvent(new HoverEvent(HoverEvent.Action.SHOW_ITEM, cBuilder.create()));
            player.spigot().sendMessage(normalmessage);
        } catch (Throwable t) {
            t.printStackTrace();
        }
    }

    /**
     * Get potion effect's i18n name.
     *
     * @param potion potionType
     * @return Potion's i18n name.
     */
    public static String getPotioni18n(@NotNull PotionEffectType potion) {
        String potionString = potion.getName().trim();
        if (potionString.isEmpty()) {
            return "Potion name is empty.";
        }
        String potionI18n = potioni18n.getString("potioni18n." + potionString);
        if (potionI18n != null && !potionI18n.isEmpty()) {
            return potionI18n;
        }
        return Util.prettifyText(potionString);
    }

    public static IFile getI18nFile() {
        return messagei18n;
    }

    @SuppressWarnings("UnusedAssignment")
    private static void updateMessages(int selectedVersion) {
        String languageName = plugin.getConfig().getString("language", "en");
        if (!messagei18n.getString("language-name").isPresent()) {
            setAndUpdate("language-name", languageName);
        }
        if (!messagei18n.getString("language-name").get().equals(languageName)) {
            Util.debugLog("Language name " + messagei18n.getString("language-name").get() + " not matched with " + languageName);
            File pendingDelete = new File(plugin.getDataFolder(), "messages.json");
            try {
                Files.copy(pendingDelete.toPath(), new File(plugin.getDataFolder(), "messages-bak-" + UUID.randomUUID().toString() + ".json").toPath());
            } catch (IOException ignored) {
            }
            pendingDelete.delete();
            try {
                loadCfgMessages();
            } catch (Exception ignore) {
            }
            return;
        }

        builtInLang = new JSONFile(plugin, "lang/" + languageName + "/messages.json");

        if (selectedVersion == 1) {
            setAndUpdate("shop-not-exist", "&cThere had no shop.");
            setAndUpdate("controlpanel.infomation", "&aShop Control Panel:");
            setAndUpdate("controlpanel.setowner", "&aOwner: &b{0} &e[&d&lChange&e]");
            setAndUpdate(
                    "controlpanel.setowner-hover",
                    "&eLooking you want changing shop and click to switch owner.");
            setAndUpdate("controlpanel.unlimited", "&aUnlimited: {0} &e[&d&lSwitch&e]");
            messagei18n.set(
                    "controlpanel.unlimited-hover",
                    "&eLooking you want changing shop and click to switch enabled or disabled.");
            setAndUpdate("controlpanel.mode-selling", "&aShop mode: &bSelling &e[&d&lSwitch&e]");
            messagei18n.set(
                    "controlpanel.mode-selling-hover",
                    "&eLooking you want changing shop and click to switch enabled or disabled.");
            setAndUpdate("controlpanel.mode-buying", "&aShop mode: &bBuying &e[&d&lSwitch&e]");
            messagei18n.set(
                    "controlpanel.mode-buying-hover",
                    "&eLooking you want changing shop and click to switch enabled or disabled.");
            setAndUpdate("controlpanel.price", "&aPrice: &b{0} &e[&d&lSet&e]");
            setAndUpdate(
                    "controlpanel.price-hover",
                    "&eLooking you want changing shop and click to set new price.");
            setAndUpdate("controlpanel.refill", "&aRefill: Refill the shop items &e[&d&lOK&e]");
            setAndUpdate(
                    "controlpanel.refill-hover", "&eLooking you want changing shop and click to refill.");
            setAndUpdate("controlpanel.empty", "&aEmpty: Remove shop all items &e[&d&lOK&e]");
            setAndUpdate(
                    "controlpanel.empty-hover", "&eLooking you want changing shop and click to clear.");
            setAndUpdate("controlpanel.remove", "&c&l[Remove Shop]");
            setAndUpdate("controlpanel.remove-hover", "&eClick to remove this shop.");
            setAndUpdate("language-version", 2);
            selectedVersion = 2;
        }
        if (selectedVersion == 2) {
            setAndUpdate("command.no-target-given", "&cUsage: /qs export mysql|sqlite");
            setAndUpdate("command.description.debug", "&ePrint debug infomation");
            messagei18n.set(
                    "no-permission-remove-shop",
                    "&cYou do not have permission to use that command. Try break the shop instead?");
            setAndUpdate("language-version", 3);
            selectedVersion = 3;
        }
        if (selectedVersion == 3) {
            setAndUpdate("signs.unlimited", "Unlimited");
            setAndUpdate("controlpanel.sign.owner.line1", "");
            setAndUpdate("controlpanel.sign.owner.line2", "Enter");
            setAndUpdate("controlpanel.sign.owner.line3", "new owner name");
            setAndUpdate("controlpanel.sign.owner.line4", "at first line");
            setAndUpdate("controlpanel.sign.price.line1", "");
            setAndUpdate("controlpanel.sign.price.line2", "Enter");
            setAndUpdate("controlpanel.sign.price.line3", "new shop price");
            setAndUpdate("controlpanel.sign.price.line4", "at first line");
            setAndUpdate("controlpanel.sign.refill.line1", "");
            setAndUpdate("controlpanel.sign.refill.line2", "Enter amount");
            setAndUpdate("controlpanel.sign.refill.line3", "you want fill");
            setAndUpdate("controlpanel.sign.refill.line4", "at first line");
            setAndUpdate("language-version", 4);
            selectedVersion = 4;
        }
        if (selectedVersion == 4) {
            setAndUpdate("signs.unlimited", "Unlimited");
            setAndUpdate("controlpanel.sign", null);
            setAndUpdate("language-version", 5);
            selectedVersion = 5;
        }
        if (selectedVersion == 5) {
            setAndUpdate("command.description.fetchmessage", "&eFetch unread shop message");
            setAndUpdate("nothing-to-flush", "&aYou had no new shop message.");
            setAndUpdate("language-version", 6);
            selectedVersion = 6;
        }
        if (selectedVersion == 6) {
            setAndUpdate("command.description.info", "&eShow QuickShop Statistics");
            setAndUpdate("command.description.debug", "&eSwitch to developer mode");
            setAndUpdate("break-shop-use-supertool", "&eYou break the shop by use SuperTool.");
            messagei18n.set(
                    "no-creative-break",
                    "&cYou cannot break other players shops in creative mode.  Use survival instead or use SuperTool ({0}).");
            setAndUpdate(
                    "command.now-debuging",
                    "&aSuccessfully switch to developer mode, Reloading QuickShop...");
            setAndUpdate(
                    "command.now-nolonger-debuging",
                    "&aSuccessfully switch to production mode, Reloading QuickShop...");
            setAndUpdate("language-version", 7);
            selectedVersion = 7;
        }
        if (selectedVersion == 7) {
            setAndUpdate(
                    "failed-to-put-sign", "&cNo enough space around the shop to place infomation sign.");
            setAndUpdate("language-version", 8);
            selectedVersion = 8;
        }
        if (selectedVersion == 8) {
            messagei18n.set(
                    "failed-to-paste",
                    "&cFailed upload data to Pastebin, Check the internet and try again. (See console for details)");
            messagei18n.set(
                    "warn-to-paste",
                    "&eCollecting data and upload to Pastebin, this may need a while. &c&lWarning&c, The data is keep public one week, it may leak your server configuration, make sure you only send it to your &ltrusted staff/developer.");
            setAndUpdate("command.description.paste", "&eAuto upload server data to Pastebin");
            setAndUpdate("language-version", 9);
            selectedVersion = 9;
        }
        if (selectedVersion == 9) {
            setAndUpdate("controlpanel.commands.setowner", "/qs owner [Player]");
            setAndUpdate("controlpanel.commands.unlimited", "/qs slientunlimited {0} {1} {2} {3}");
            setAndUpdate("controlpanel.commands.buy", "/qs silentbuy {0} {1} {2} {3}");
            setAndUpdate("controlpanel.commands.sell", "/qs silentsell {0} {1} {2} {3}");
            setAndUpdate("controlpanel.commands.price", "/qs price [New Price]");
            setAndUpdate("controlpanel.commands.refill", "/qs refill [Amount]");
            setAndUpdate("controlpanel.commands.empty", "/qs silentempty {0} {1} {2} {3}");
            setAndUpdate("controlpanel.commands.remove", "/qs silentremove {0} {1} {2} {3}");
            setAndUpdate(
                    "tableformat.full_line", "+---------------------------------------------------+");
            setAndUpdate("tableformat.left_half_line", "+--------------------");
            setAndUpdate("tableformat.right_half_line", "--------------------+");
            setAndUpdate("tableformat.left_begin", "| ");
            setAndUpdate("booleanformat.success", "&a✔");
            setAndUpdate("booleanformat.failed", "&c✘");
            setAndUpdate("language-version", 10);
            selectedVersion = 10;
        }
        if (selectedVersion == 10) {
            setAndUpdate(
                    "price-too-high", "&cShop price too high! You can't create price higher than {0} shop.");
            setAndUpdate("language-version", 11);
            selectedVersion = 11;
        }
        if (selectedVersion == 11) {
            setAndUpdate(
                    "unknown-player", "&cTarget player not exist, please check username your typed.");
            setAndUpdate("shop-staff-cleared", "&aSuccessfully remove all staff for your shop.");
            setAndUpdate("shop-staff-added", "&aSuccessfully add {0} to your shop staffs.");
            setAndUpdate("shop-staff-deleted", "&aSuccessfully remove {0} to your shop staffs.");
            setAndUpdate("command.wrong-args", "&cParameters not matched, use /qs help to check help");
            setAndUpdate("command.description.staff", "&eManage your shop staffs.");
            setAndUpdate(
                    "unknown-player", "&cTarget player not exist, please check username your typed.");
            setAndUpdate("language-version", 12);
            selectedVersion = 12;
        }
        if (selectedVersion == 12) {
            setAndUpdate("menu.commands.preview", "/qs silentpreview {0} {1} {2} {3}");
            setAndUpdate("shop-staff-cleared", "&aSuccessfully remove all staff for your shop.");
            setAndUpdate("shop-staff-added", "&aSuccessfully add {0} to your shop staffs.");
            setAndUpdate("shop-staff-deleted", "&aSuccessfully remove {0} to your shop staffs.");
            setAndUpdate("command.wrong-args", "&cParameters not matched, use /qs help to check help");
            setAndUpdate("command.description.staff", "&eManage your shop staffs.");
            setAndUpdate(
                    "unknown-player", "&cTarget player not exist, please check username your typed.");
            setAndUpdate("language-version", 13);
            selectedVersion = 13;
        }
        if (selectedVersion == 13) {
            setAndUpdate("no-permission-build", "&cYou can't build shop here.");
            setAndUpdate("success-change-owner-to-server", "&aSuccessfully set shop owner to Server.");
            setAndUpdate("updatenotify.buttontitle", "[Update Now]");
            List<String> notifylist = new ArrayList<>();
            notifylist.add("{0} is released, You still using {1}!");
            notifylist.add("Boom! New update {0} incoming, Update!");
            notifylist.add("Surprise! {0} come out, you are on {1}");
            notifylist.add("Looks you need update, {0} is updated!");
            notifylist.add("Ooops! {0} new released, you are {1}!");
            notifylist.add("I promise, QS updated {0}, why not update?");
            notifylist.add("Fixing and re... Sorry {0} is updated!");
            notifylist.add("Err! Nope, not error, just {0} updated!");
            notifylist.add("OMG! {0} come out! Why you still use {1}?");
            notifylist.add("Today News: QuickShop updated {0}!");
            notifylist.add("Plugin K.I.A, You should update {0}!");
            notifylist.add("Fuze is fuzeing update {0}, save update!");
            notifylist.add("You are update commander, told u {0} come out!");
            notifylist.add("Look me style---{0} updated, you still {1}");
            notifylist.add("Ahhhhhhh! New update {0}! Update!");
            notifylist.add("What U thinking? {0} released! Update!");
            setAndUpdate("updatenotify.list", notifylist);
            setAndUpdate("language-version", 14);
            selectedVersion = 14;
        }
        if (selectedVersion == 14) {
            setAndUpdate("flush-finished", "&aSuccessfully flushed the messages.");
            setAndUpdate("language-version", 15);
            selectedVersion = 15;
        }
        if (selectedVersion == 15) {
            setAndUpdate(
                    "purchase-failed",
                    "&cPurchase failed: Internal Error, please contact the server administrator..");
            setAndUpdate("language-version", 16);
            selectedVersion = 16;
        }
        if (selectedVersion == 16) {
            setAndUpdate("command.description.owner", "&eChanges who owns a shop");
            setAndUpdate("command.description.remove", "&eRemove your looking the shop");
            setAndUpdate(
                    "command.description.amount",
                    "&eExecute for your actions with amount(For chat plugin issue)");
            setAndUpdate("command.description.about", "&eShow QuickShop abouts");
            setAndUpdate("command.description.help", "&eShow QuickShop helps");
            setAndUpdate("no-pending-action", "&cYou do not have any pending action");
            setAndUpdate("language-version", 17);
            selectedVersion = 17;
        }
        if (selectedVersion == 17) {
            setAndUpdate("updatenotify.onekeybuttontitle", "[OneKey Update]");
            setAndUpdate("language-version", 18);
            selectedVersion = 18;
        }
        if (selectedVersion == 18) {
            setAndUpdate(
                    "command.description.supercreate", "&eCreate a shop bypass all protection checks");
            setAndUpdate("language-version", 19);
            selectedVersion = 19;
        }
        if (selectedVersion == 19) {
            setAndUpdate("permission-denied-3rd-party", "&cPermission denied: 3rd party plugin [{0}].");
            setAndUpdate(
                    "updatenotify.remote-disable-warning",
                    "&cThis version of QuickShop is marked disabled by remote server, that mean this version may have serious problem, get details from our SpigotMC page: {0}. This warning will appear and spam your console until you use other not disabled version to replace this one, doesn't effect your server running.");
            setAndUpdate("language-version", 20);
            selectedVersion = 20;
        }
        if (selectedVersion == 20) {
            setAndUpdate(
                    "how-many-buy",
                    "&aEnter how many you wish to &bBUY&a in chat. Enter &ball&a to buy them all.");
            setAndUpdate(
                    "how-many-sell",
                    "&aEnter how many you wish to &dSELL&a in chat. You have &e{0}&a available. Enter &ball&a to sell them all.");
            setAndUpdate("updatenotify.label.unstable", "[Unstable]");
            setAndUpdate("updatenotify.label.stable", "[Stable]");
            setAndUpdate("updatenotify.label.lts", "[LTS]");
            setAndUpdate("updatenotify.label.qualityverifyed", "[Quality]");
            setAndUpdate("updatenotify.label.github", "[Github]");
            setAndUpdate("updatenotify.label.spigotmc", "[SpigotMC]");
            setAndUpdate("updatenotify.label.bukkitdev", "[BukkitDev]");
            setAndUpdate("language-version", 21);
            selectedVersion = 21;
        }
        if (selectedVersion == 21) {
            setAndUpdate(
                    "shop-removed-cause-ongoing-fee",
                    "&cYou shop at {0} was removed cause you had no enough money to keep it!");
            setAndUpdate("language-version", 22);
            selectedVersion = 22;
        }
        if (selectedVersion == 22) {
            setAndUpdate("not-a-number", "&cThere can only be number, but you input {0}");
            setAndUpdate("not-a-integer", "&cThere can only be integer, but you input {0}");
            setAndUpdate("language-version", 23);
            selectedVersion = 23;
        }
        if (selectedVersion == 23) {
            setAndUpdate("command.toggle-unlimited.unlimited", "&aShop is now unlimited}");
            setAndUpdate("command.toggle-unlimited.limited", "&aShop is now limited");
            setAndUpdate("language-version", 24);
            selectedVersion = 24;
        }
        if (selectedVersion == 24) {
            setAndUpdate(
                    "digits-reach-the-limit",
                    "&cYou have reach the limit of the digits after the dot in price.");
            setAndUpdate("language-version", 25);
            selectedVersion = 25;
        }
        if (selectedVersion == 25) {
            setAndUpdate("complete", "&aComplete!");
            setAndUpdate("language-version", 26);
            selectedVersion = 26;
        }
        if (selectedVersion == 26) {
            setAndUpdate("updatenotify.label.master", "[Master]");
            setAndUpdate("language-version", 27);
            selectedVersion = 27;
        }
        if (selectedVersion == 27) {
<<<<<<< HEAD
            setAndUpdate("quickshop-gui-preview", "QuickShop GUI Preview Item");
            setAndUpdate("shops-recovering", "Recovering shops from backup...");
            setAndUpdate("shops-backingup", "Backing up the shops from database...");
            setAndUpdate("saved-to-path", "The backup file was saved to {0} .");
            setAndUpdate("backup-failed", "Cannot backup the database, check the console for details.");
            setAndUpdate("translate-not-completed-yet-click", "The translation of language {0} has completed {1}, Do you want help us to improve the translation? Click Here!");
            setAndUpdate("translate-not-completed-yet-url", "The translation of language {0} has completed {1}, Do you want help us to improve the translation? Browse: {2}");
            setAndUpdate("language-info-panel.name", "Language: ");
            setAndUpdate("language-info-panel.code", "Code: ");
            setAndUpdate("language-info-panel.progress", "Progress: ");
            setAndUpdate("language-info-panel.help", "Help Us: ");
            setAndUpdate("language-info-panel.translate-on-crowdin", "[Translate on Crowdin]");

            setAndUpdate("language-version", 28);
            selectedVersion = 28;
        }


=======
            setAndUpdate("not-managed-shop", "You isn't the owner or moderator of the shop");
            selectedVersion = 28;
        }
        if(selectedVersion==28){
            setAndUpdate("not-managed-shop","&cYou are not the owner or moderator of the shop");
            selectedVersion = 29;
        }
>>>>>>> d4c75e6c
        messagei18n.save();
    }

    private static void setAndUpdate(@NotNull String path, @Nullable Object object) {
        if (object == null) {
            messagei18n.set(path, null); // Removal
            return;
        }
        Object alt = null;
        if (builtInLang != null) {
            alt = builtInLang.get(path, object);
        }
        if (alt == null) {
            messagei18n.set(path, object);
        } else {
            messagei18n.set(path, alt);
        }
//    Object objFromBuiltIn = builtInDefaultLanguage.get(path); // Apply english default
//    if (objFromBuiltIn == null) {
//      objFromBuiltIn =
//          object; // Apply hard-code default, maybe a language file i forgotten update??
//    }
    }

}<|MERGE_RESOLUTION|>--- conflicted
+++ resolved
@@ -19,6 +19,16 @@
 
 package org.maxgamer.quickshop.Util;
 
+import java.io.File;
+import java.io.IOException;
+import java.io.InputStreamReader;
+import java.nio.file.Files;
+import java.sql.ResultSet;
+import java.sql.SQLException;
+import java.text.DecimalFormat;
+import java.util.*;
+import java.util.Map.Entry;
+import java.util.logging.Level;
 import lombok.SneakyThrows;
 import me.clip.placeholderapi.PlaceholderAPI;
 import net.md_5.bungee.api.chat.ClickEvent;
@@ -47,17 +57,6 @@
 import org.maxgamer.quickshop.QuickShop;
 import org.maxgamer.quickshop.Shop.Shop;
 
-import java.io.File;
-import java.io.IOException;
-import java.io.InputStreamReader;
-import java.nio.file.Files;
-import java.sql.ResultSet;
-import java.sql.SQLException;
-import java.text.DecimalFormat;
-import java.util.*;
-import java.util.Map.Entry;
-import java.util.logging.Level;
-
 @SuppressWarnings("WeakerAccess")
 public class MsgUtil {
     public static final String invaildMsg = "Invaild message";
@@ -67,7 +66,7 @@
     private static final QuickShop plugin = QuickShop.instance;
 
     private static final DecimalFormat decimalFormat =
-            new DecimalFormat(Objects.requireNonNull(plugin.getConfig().getString("decimal-format")));
+        new DecimalFormat(Objects.requireNonNull(plugin.getConfig().getString("decimal-format")));
 
     private static YamlConfiguration enchi18n;
 
@@ -88,8 +87,8 @@
      */
     public static void clean() {
         plugin
-                .getLogger()
-                .info("Cleaning purchase messages from the database that are over a week old...");
+            .getLogger()
+            .info("Cleaning purchase messages from the database that are over a week old...");
         // 604800,000 msec = 1 week.
         long weekAgo = System.currentTimeMillis() - 604800000;
         plugin.getDatabaseHelper().cleanMessage(weekAgo);
@@ -134,10 +133,10 @@
 
     @SneakyThrows
     public static void sendItemholochat(
-            @NotNull Player player,
-            @NotNull String left,
-            @NotNull ItemStack itemStack,
-            @NotNull String right) {
+        @NotNull Player player,
+        @NotNull String left,
+        @NotNull ItemStack itemStack,
+        @NotNull String right) {
         String json = ItemNMS.saveJsonfromNMS(itemStack);
         if (json == null) {
             return;
@@ -175,13 +174,13 @@
     /**
      * getMessage in messages.yml
      *
-     * @param loc    location
+     * @param loc location
      * @param player The sender will send the message to
-     * @param args   args
+     * @param args args
      * @return message
      */
     public static String getMessageOfflinePlayer(
-            @NotNull String loc, @Nullable OfflinePlayer player, @NotNull String... args) {
+        @NotNull String loc, @Nullable OfflinePlayer player, @NotNull String... args) {
         try {
             Optional<String> raw = messagei18n.getString(loc);
             if (!raw.isPresent()) {
@@ -205,7 +204,7 @@
     /**
      * Replace args in raw to args
      *
-     * @param raw  text
+     * @param raw text
      * @param args args
      * @return filled text
      */
@@ -242,15 +241,15 @@
         IFile nJson;
         if (plugin.getResource("lang/" + languageCode + "/messages.json") == null) {
             nJson =
-                    new JSONFile(
-                            plugin, new File(plugin.getDataFolder(), "messages.json"), "lang-original/messages.json", true);
+                new JSONFile(
+                    plugin, new File(plugin.getDataFolder(), "messages.json"), "lang-original/messages.json", true);
         } else {
             nJson =
-                    new JSONFile(
-                            plugin,
-                            new File(plugin.getDataFolder(), "messages.json"),
-                            "lang/" + languageCode + "/messages.json",
-                            true);
+                new JSONFile(
+                    plugin,
+                    new File(plugin.getDataFolder(), "messages.json"),
+                    "lang/" + languageCode + "/messages.json",
+                    true);
         }
         nJson.create();
 
@@ -265,7 +264,7 @@
             nJson.save();
             try {
                 Files.move(
-                        oldMsgFile.toPath(), new File(plugin.getDataFolder(), "messages.yml.bak").toPath());
+                    oldMsgFile.toPath(), new File(plugin.getDataFolder(), "messages.yml.bak").toPath());
             } catch (IOException ignore) {
             }
             if (oldMsgFile.exists()) {
@@ -323,8 +322,8 @@
         enchi18n = YamlConfiguration.loadConfiguration(enchi18nFile);
         enchi18n.options().copyDefaults(false);
         YamlConfiguration enchi18nYAML =
-                YamlConfiguration.loadConfiguration(
-                        new InputStreamReader(Objects.requireNonNull(plugin.getResource("enchi18n.yml"))));
+            YamlConfiguration.loadConfiguration(
+                new InputStreamReader(Objects.requireNonNull(plugin.getResource("enchi18n.yml"))));
         enchi18n.setDefaults(enchi18nYAML);
         Util.parseColours(enchi18n);
         Enchantment[] enchsi18n = Enchantment.values();
@@ -342,10 +341,10 @@
         } catch (IOException e) {
             e.printStackTrace();
             plugin
-                    .getLogger()
-                    .log(
-                            Level.WARNING,
-                            "Could not load/save transaction enchname from enchi18n.yml. Skipping.");
+                .getLogger()
+                .log(
+                    Level.WARNING,
+                    "Could not load/save transaction enchname from enchi18n.yml. Skipping.");
         }
         plugin.getLogger().info("Complete to load enchname i18n.");
     }
@@ -363,8 +362,8 @@
         itemi18n = YamlConfiguration.loadConfiguration(itemi18nFile);
         itemi18n.options().copyDefaults(false);
         YamlConfiguration itemi18nYAML =
-                YamlConfiguration.loadConfiguration(
-                        new InputStreamReader(Objects.requireNonNull(plugin.getResource("itemi18n.yml"))));
+            YamlConfiguration.loadConfiguration(
+                new InputStreamReader(Objects.requireNonNull(plugin.getResource("itemi18n.yml"))));
         itemi18n.setDefaults(itemi18nYAML);
         Util.parseColours(itemi18n);
         Material[] itemsi18n = Material.values();
@@ -376,18 +375,18 @@
             String itemName = gameLanguage.getItem(material);
             itemi18n.set("itemi18n." + material.name(), itemName);
             plugin
-                    .getLogger()
-                    .info("Found new items/blocks [" + itemName + "] , adding it to the config...");
+                .getLogger()
+                .info("Found new items/blocks [" + itemName + "] , adding it to the config...");
         }
         try {
             itemi18n.save(itemi18nFile);
         } catch (IOException e) {
             e.printStackTrace();
             plugin
-                    .getLogger()
-                    .log(
-                            Level.WARNING,
-                            "Could not load/save transaction itemname from itemi18n.yml. Skipping.");
+                .getLogger()
+                .log(
+                    Level.WARNING,
+                    "Could not load/save transaction itemname from itemi18n.yml. Skipping.");
         }
         plugin.getLogger().info("Complete to load Itemname i18n.");
     }
@@ -403,8 +402,8 @@
         potioni18n = YamlConfiguration.loadConfiguration(potioni18nFile);
         potioni18n.options().copyDefaults(false);
         YamlConfiguration potioni18nYAML =
-                YamlConfiguration.loadConfiguration(
-                        new InputStreamReader(Objects.requireNonNull(plugin.getResource("potioni18n.yml"))));
+            YamlConfiguration.loadConfiguration(
+                new InputStreamReader(Objects.requireNonNull(plugin.getResource("potioni18n.yml"))));
         potioni18n.setDefaults(potioni18nYAML);
         Util.parseColours(potioni18n);
         for (PotionEffectType potion : PotionEffectType.values()) {
@@ -421,10 +420,10 @@
         } catch (IOException e) {
             e.printStackTrace();
             plugin
-                    .getLogger()
-                    .log(
-                            Level.WARNING,
-                            "Could not load/save transaction potionname from potioni18n.yml. Skipping.");
+                .getLogger()
+                .log(
+                    Level.WARNING,
+                    "Could not load/save transaction potionname from potioni18n.yml. Skipping.");
         }
         plugin.getLogger().info("Complete to load potionname i18n.");
     }
@@ -446,21 +445,21 @@
                 }
                 String message = rs.getString("message");
                 LinkedList<String> msgs =
-                        player_messages.computeIfAbsent(ownerUUID, k -> new LinkedList<>());
+                    player_messages.computeIfAbsent(ownerUUID, k -> new LinkedList<>());
                 msgs.add(message);
             }
         } catch (SQLException e) {
             e.printStackTrace();
             plugin
-                    .getLogger()
-                    .log(Level.WARNING, "Could not load transaction messages from database. Skipping.");
-        }
-    }
-
-    /**
-     * @param player      The name of the player to message
-     * @param message     The message to send them Sends the given player a message if they're online.
-     *                    Else, if they're not online, queues it for them in the database.
+                .getLogger()
+                .log(Level.WARNING, "Could not load transaction messages from database. Skipping.");
+        }
+    }
+
+    /**
+     * @param player The name of the player to message
+     * @param message The message to send them Sends the given player a message if they're online.
+     * Else, if they're not online, queues it for them in the database.
      * @param isUnlimited The shop is or unlimited
      */
     public static void send(@NotNull UUID player, @NotNull String message, boolean isUnlimited) {
@@ -498,7 +497,7 @@
     }
 
     public static @NotNull String getSubString(
-            @NotNull String text, @NotNull String left, @NotNull String right) {
+        @NotNull String text, @NotNull String left, @NotNull String right) {
         String result;
         int zLen;
         if (left.isEmpty()) {
@@ -523,11 +522,11 @@
      * Send controlPanel infomation to sender
      *
      * @param sender Target sender
-     * @param shop   Target shop
+     * @param shop Target shop
      */
     public static void sendControlPanelInfo(@NotNull CommandSender sender, @NotNull Shop shop) {
         if ((sender instanceof Player && !sender.isOp())
-                && !QuickShop.getPermissionManager().hasPermission(sender, "quickshop.use")) {
+            && !QuickShop.getPermissionManager().hasPermission(sender, "quickshop.use")) {
             return;
         }
         if (plugin.getConfig().getBoolean("sneak-to-control")) {
@@ -545,72 +544,72 @@
             chatSheetPrinter.printLine(MsgUtil.getMessage("menu.owner", sender, shop.ownerName()));
         } else {
             chatSheetPrinter.printSuggestableCmdLine(
-                    MsgUtil.getMessage(
-                            "controlpanel.setowner",
-                            sender,
-                            shop.ownerName()
-                                    + ((plugin.getConfig().getBoolean("shop.show-owner-uuid-in-controlpanel-if-op")
-                                    && shop.isUnlimited())
-                                    ? (" (" + shop.getOwner() + ")")
-                                    : "")),
-                    MsgUtil.getMessage("controlpanel.setowner-hover", sender),
-                    MsgUtil.getMessage("controlpanel.commands.setowner", sender));
+                MsgUtil.getMessage(
+                    "controlpanel.setowner",
+                    sender,
+                    shop.ownerName()
+                        + ((plugin.getConfig().getBoolean("shop.show-owner-uuid-in-controlpanel-if-op")
+                        && shop.isUnlimited())
+                        ? (" (" + shop.getOwner() + ")")
+                        : "")),
+                MsgUtil.getMessage("controlpanel.setowner-hover", sender),
+                MsgUtil.getMessage("controlpanel.commands.setowner", sender));
         }
 
         // Unlimited
         if (QuickShop.getPermissionManager().hasPermission(sender, "quickshop.unlimited")) {
             String text =
-                    MsgUtil.getMessage("controlpanel.unlimited", sender, bool2String(shop.isUnlimited()));
+                MsgUtil.getMessage("controlpanel.unlimited", sender, bool2String(shop.isUnlimited()));
             String hoverText = MsgUtil.getMessage("controlpanel.unlimited-hover", sender);
             String clickCommand =
-                    MsgUtil.getMessage(
-                            "controlpanel.commands.unlimited",
-                            sender,
-                            Objects.requireNonNull(shop.getLocation().getWorld()).getName(),
-                            String.valueOf(shop.getLocation().getBlockX()),
-                            String.valueOf(shop.getLocation().getBlockY()),
-                            String.valueOf(shop.getLocation().getBlockZ()));
+                MsgUtil.getMessage(
+                    "controlpanel.commands.unlimited",
+                    sender,
+                    Objects.requireNonNull(shop.getLocation().getWorld()).getName(),
+                    String.valueOf(shop.getLocation().getBlockX()),
+                    String.valueOf(shop.getLocation().getBlockY()),
+                    String.valueOf(shop.getLocation().getBlockZ()));
             chatSheetPrinter.printExecuteableCmdLine(text, hoverText, clickCommand);
         }
         // Buying/Selling Mode
         if (QuickShop.getPermissionManager().hasPermission(sender, "quickshop.create.buy")
-                && sender.hasPermission("quickshop.create.sell")) {
+            && sender.hasPermission("quickshop.create.sell")) {
             if (shop.isSelling()) {
                 String text = MsgUtil.getMessage("controlpanel.mode-selling", sender);
                 String hoverText = MsgUtil.getMessage("controlpanel.mode-selling-hover", sender);
                 String clickCommand =
-                        MsgUtil.getMessage(
-                                "controlpanel.commands.buy",
-                                sender,
-                                Objects.requireNonNull(shop.getLocation().getWorld()).getName(),
-                                String.valueOf(shop.getLocation().getBlockX()),
-                                String.valueOf(shop.getLocation().getBlockY()),
-                                String.valueOf(shop.getLocation().getBlockZ()));
+                    MsgUtil.getMessage(
+                        "controlpanel.commands.buy",
+                        sender,
+                        Objects.requireNonNull(shop.getLocation().getWorld()).getName(),
+                        String.valueOf(shop.getLocation().getBlockX()),
+                        String.valueOf(shop.getLocation().getBlockY()),
+                        String.valueOf(shop.getLocation().getBlockZ()));
                 chatSheetPrinter.printExecuteableCmdLine(text, hoverText, clickCommand);
             } else if (shop.isBuying()) {
                 String text = MsgUtil.getMessage("controlpanel.mode-buying", sender);
                 String hoverText = MsgUtil.getMessage("controlpanel.mode-buying-hover", sender);
                 String clickCommand =
-                        MsgUtil.getMessage(
-                                "controlpanel.commands.sell",
-                                sender,
-                                Objects.requireNonNull(shop.getLocation().getWorld()).getName(),
-                                String.valueOf(shop.getLocation().getBlockX()),
-                                String.valueOf(shop.getLocation().getBlockY()),
-                                String.valueOf(shop.getLocation().getBlockZ()));
+                    MsgUtil.getMessage(
+                        "controlpanel.commands.sell",
+                        sender,
+                        Objects.requireNonNull(shop.getLocation().getWorld()).getName(),
+                        String.valueOf(shop.getLocation().getBlockX()),
+                        String.valueOf(shop.getLocation().getBlockY()),
+                        String.valueOf(shop.getLocation().getBlockZ()));
                 chatSheetPrinter.printExecuteableCmdLine(text, hoverText, clickCommand);
             }
         }
         // Set Price
         if (QuickShop.getPermissionManager().hasPermission(sender, "quickshop.other.price")
-                || shop.getOwner().equals(((OfflinePlayer) sender).getUniqueId())) {
+            || shop.getOwner().equals(((OfflinePlayer) sender).getUniqueId())) {
             String text =
-                    MsgUtil.getMessage(
-                            "controlpanel.price",
-                            sender,
-                            (plugin.getConfig().getBoolean("use-decimal-format"))
-                                    ? decimalFormat(shop.getPrice())
-                                    : "" + shop.getPrice());
+                MsgUtil.getMessage(
+                    "controlpanel.price",
+                    sender,
+                    (plugin.getConfig().getBoolean("use-decimal-format"))
+                        ? decimalFormat(shop.getPrice())
+                        : "" + shop.getPrice());
             String hoverText = MsgUtil.getMessage("controlpanel.price-hover", sender);
             String clickCommand = MsgUtil.getMessage("controlpanel.commands.price", sender);
             chatSheetPrinter.printSuggestableCmdLine(text, hoverText, clickCommand);
@@ -618,7 +617,7 @@
         // Refill
         if (QuickShop.getPermissionManager().hasPermission(sender, "quickshop.refill")) {
             String text =
-                    MsgUtil.getMessage("controlpanel.refill", sender, String.valueOf(shop.getPrice()));
+                MsgUtil.getMessage("controlpanel.refill", sender, String.valueOf(shop.getPrice()));
             String hoverText = MsgUtil.getMessage("controlpanel.refill-hover", sender);
             String clickCommand = MsgUtil.getMessage("controlpanel.commands.refill", sender);
             chatSheetPrinter.printSuggestableCmdLine(text, hoverText, clickCommand);
@@ -626,32 +625,32 @@
         // Refill
         if (QuickShop.getPermissionManager().hasPermission(sender, "quickshop.empty")) {
             String text =
-                    MsgUtil.getMessage("controlpanel.empty", sender, String.valueOf(shop.getPrice()));
+                MsgUtil.getMessage("controlpanel.empty", sender, String.valueOf(shop.getPrice()));
             String hoverText = MsgUtil.getMessage("controlpanel.empty-hover", sender);
             String clickCommand =
-                    MsgUtil.getMessage(
-                            "controlpanel.commands.empty",
-                            sender,
-                            Objects.requireNonNull(shop.getLocation().getWorld()).getName(),
-                            String.valueOf(shop.getLocation().getBlockX()),
-                            String.valueOf(shop.getLocation().getBlockY()),
-                            String.valueOf(shop.getLocation().getBlockZ()));
+                MsgUtil.getMessage(
+                    "controlpanel.commands.empty",
+                    sender,
+                    Objects.requireNonNull(shop.getLocation().getWorld()).getName(),
+                    String.valueOf(shop.getLocation().getBlockX()),
+                    String.valueOf(shop.getLocation().getBlockY()),
+                    String.valueOf(shop.getLocation().getBlockZ()));
             chatSheetPrinter.printExecuteableCmdLine(text, hoverText, clickCommand);
         }
         // Remove
         if (QuickShop.getPermissionManager().hasPermission(sender, "quickshop.other.destroy")
-                || shop.getOwner().equals(((OfflinePlayer) sender).getUniqueId())) {
+            || shop.getOwner().equals(((OfflinePlayer) sender).getUniqueId())) {
             String text =
-                    MsgUtil.getMessage("controlpanel.remove", sender, String.valueOf(shop.getPrice()));
+                MsgUtil.getMessage("controlpanel.remove", sender, String.valueOf(shop.getPrice()));
             String hoverText = MsgUtil.getMessage("controlpanel.remove-hover", sender);
             String clickCommand =
-                    MsgUtil.getMessage(
-                            "controlpanel.commands.remove",
-                            sender,
-                            Objects.requireNonNull(shop.getLocation().getWorld()).getName(),
-                            String.valueOf(shop.getLocation().getBlockX()),
-                            String.valueOf(shop.getLocation().getBlockY()),
-                            String.valueOf(shop.getLocation().getBlockZ()));
+                MsgUtil.getMessage(
+                    "controlpanel.commands.remove",
+                    sender,
+                    Objects.requireNonNull(shop.getLocation().getWorld()).getName(),
+                    String.valueOf(shop.getLocation().getBlockX()),
+                    String.valueOf(shop.getLocation().getBlockY()),
+                    String.valueOf(shop.getLocation().getBlockZ()));
             chatSheetPrinter.printExecuteableCmdLine(text, hoverText, clickCommand);
         }
 
@@ -661,13 +660,13 @@
     /**
      * getMessage in messages.yml
      *
-     * @param loc    location
-     * @param args   args
+     * @param loc location
+     * @param args args
      * @param player The sender will send the message to
      * @return message
      */
     public static String getMessage(
-            @NotNull String loc, @Nullable CommandSender player, @NotNull String... args) {
+        @NotNull String loc, @Nullable CommandSender player, @NotNull String... args) {
         try {
             Optional<String> raw = messagei18n.getString(loc);
             if (!raw.isPresent()) {
@@ -726,7 +725,7 @@
         if (content == null) {
             Util.debugLog("Content is null");
             Throwable throwable =
-                    new Throwable("Known issue: Global Alert accepted null string, what the fuck");
+                new Throwable("Known issue: Global Alert accepted null string, what the fuck");
             plugin.getSentryErrorReporter().sendError(throwable, "NullCheck");
             return;
         }
@@ -747,7 +746,7 @@
             public void run() {
                 for (Player player : Bukkit.getOnlinePlayers()) {
                     if (player.isOp()
-                            || QuickShop.getPermissionManager().hasPermission(player, "quickshop.alert")) {
+                        || QuickShop.getPermissionManager().hasPermission(player, "quickshop.alert")) {
                         player.sendMessage(message);
                     }
                 }
@@ -758,8 +757,8 @@
     /**
      * Send a purchaseSuccess message for a player.
      *
-     * @param p      Target player
-     * @param shop   Target shop
+     * @param p Target player
+     * @param shop Target shop
      * @param amount Trading item amounts.
      */
     public static void sendPurchaseSuccess(@NotNull Player p, @NotNull Shop shop, int amount) {
@@ -767,15 +766,15 @@
         chatSheetPrinter.printHeader();
         chatSheetPrinter.printLine(MsgUtil.getMessage("menu.successful-purchase", p));
         chatSheetPrinter.printLine(
-                MsgUtil.getMessage(
-                        "menu.item-name-and-price",
-                        p,
-                        "" + amount,
-                        Util.getItemStackName(shop.getItem()),
-                        Util.format((amount * shop.getPrice()))));
+            MsgUtil.getMessage(
+                "menu.item-name-and-price",
+                p,
+                "" + amount,
+                Util.getItemStackName(shop.getItem()),
+                Util.format((amount * shop.getPrice()))));
         Map<Enchantment, Integer> enchs = new HashMap<>();
         if (shop.getItem().hasItemMeta()
-                && Objects.requireNonNull(shop.getItem().getItemMeta()).hasEnchants()) {
+            && Objects.requireNonNull(shop.getItem().getItemMeta()).hasEnchants()) {
             enchs = shop.getItem().getItemMeta().getEnchants();
         }
         if (!enchs.isEmpty()) {
@@ -819,8 +818,8 @@
     /**
      * Send a sellSuccess message for a player.
      *
-     * @param p      Target player
-     * @param shop   Target shop
+     * @param p Target player
+     * @param shop Target shop
      * @param amount Trading item amounts.
      */
     public static void sendSellSuccess(@NotNull Player p, @NotNull Shop shop, int amount) {
@@ -828,19 +827,19 @@
         chatSheetPrinter.printHeader();
         chatSheetPrinter.printLine(MsgUtil.getMessage("menu.successfully-sold", p));
         chatSheetPrinter.printLine(
-                MsgUtil.getMessage(
-                        "menu.item-name-and-price",
-                        p,
-                        "" + amount,
-                        Util.getItemStackName(shop.getItem()),
-                        Util.format((amount * shop.getPrice()))));
+            MsgUtil.getMessage(
+                "menu.item-name-and-price",
+                p,
+                "" + amount,
+                Util.getItemStackName(shop.getItem()),
+                Util.format((amount * shop.getPrice()))));
         if (plugin.getConfig().getBoolean("show-tax")) {
             double tax = plugin.getConfig().getDouble("tax");
             double total = amount * shop.getPrice();
             if (tax != 0) {
                 if (!p.getUniqueId().equals(shop.getOwner())) {
                     chatSheetPrinter.printLine(
-                            MsgUtil.getMessage("menu.sell-tax", p, Util.format((tax * total))));
+                        MsgUtil.getMessage("menu.sell-tax", p, Util.format((tax * total))));
                 } else {
                     chatSheetPrinter.printLine(MsgUtil.getMessage("menu.sell-tax-self", p));
                 }
@@ -848,7 +847,7 @@
         }
         Map<Enchantment, Integer> enchs = new HashMap<>();
         if (shop.getItem().hasItemMeta()
-                && Objects.requireNonNull(shop.getItem().getItemMeta()).hasEnchants()) {
+            && Objects.requireNonNull(shop.getItem().getItemMeta()).hasEnchants()) {
             enchs = shop.getItem().getItemMeta().getEnchants();
         }
         if (!enchs.isEmpty()) {
@@ -874,7 +873,7 @@
     /**
      * Send a shop infomation to a player.
      *
-     * @param p    Target player
+     * @param p Target player
      * @param shop The shop
      */
     public static void sendShopInfo(@NotNull Player p, @NotNull Shop shop) {
@@ -886,40 +885,40 @@
         chatSheetPrinter.printLine(MsgUtil.getMessage("menu.owner", p, shop.ownerName()));
         // Enabled
         sendItemholochat(
-                shop,
-                items,
-                p,
-                ChatColor.DARK_PURPLE
-                        + MsgUtil.getMessage("tableformat.left_begin", p)
-                        + " "
-                        + MsgUtil.getMessage("menu.item", p, Util.getItemStackName(items)));
+            shop,
+            items,
+            p,
+            ChatColor.DARK_PURPLE
+                + MsgUtil.getMessage("tableformat.left_begin", p)
+                + " "
+                + MsgUtil.getMessage("menu.item", p, Util.getItemStackName(items)));
         if (Util.isTool(items.getType())) {
             chatSheetPrinter.printLine(
-                    MsgUtil.getMessage("menu.damage-percent-remaining", p, Util.getToolPercentage(items)));
+                MsgUtil.getMessage("menu.damage-percent-remaining", p, Util.getToolPercentage(items)));
         }
         if (shop.isSelling()) {
             if (shop.getRemainingStock() == -1) {
                 chatSheetPrinter.printLine(
-                        MsgUtil.getMessage("menu.stock", p, "" + MsgUtil.getMessage("signs.unlimited", p)));
+                    MsgUtil.getMessage("menu.stock", p, "" + MsgUtil.getMessage("signs.unlimited", p)));
             } else {
                 chatSheetPrinter.printLine(
-                        MsgUtil.getMessage("menu.stock", p, "" + shop.getRemainingStock()));
+                    MsgUtil.getMessage("menu.stock", p, "" + shop.getRemainingStock()));
             }
         } else {
             if (shop.getRemainingSpace() == -1) {
                 chatSheetPrinter.printLine(
-                        MsgUtil.getMessage("menu.space", p, "" + MsgUtil.getMessage("signs.unlimited", p)));
+                    MsgUtil.getMessage("menu.space", p, "" + MsgUtil.getMessage("signs.unlimited", p)));
             } else {
                 chatSheetPrinter.printLine(
-                        MsgUtil.getMessage("menu.space", p, "" + shop.getRemainingSpace()));
+                    MsgUtil.getMessage("menu.space", p, "" + shop.getRemainingSpace()));
             }
         }
         chatSheetPrinter.printLine(
-                MsgUtil.getMessage(
-                        "menu.price-per",
-                        p,
-                        Util.getItemStackName(shop.getItem()),
-                        Util.format(shop.getPrice())));
+            MsgUtil.getMessage(
+                "menu.price-per",
+                p,
+                Util.getItemStackName(shop.getItem()),
+                Util.format(shop.getPrice())));
         if (shop.isBuying()) {
             chatSheetPrinter.printLine(MsgUtil.getMessage("menu.this-shop-is-buying", p));
         } else {
@@ -933,7 +932,7 @@
             chatSheetPrinter.printCenterLine(MsgUtil.getMessage("menu.enchants", p, ""));
             for (Entry<Enchantment, Integer> entries : enchs.entrySet()) {
                 chatSheetPrinter.printLine(
-                        ChatColor.YELLOW + MsgUtil.getEnchi18n(entries.getKey()) + " " + entries.getValue());
+                    ChatColor.YELLOW + MsgUtil.getEnchi18n(entries.getKey()) + " " + entries.getValue());
             }
         }
         if (items.getItemMeta() instanceof EnchantmentStorageMeta) {
@@ -943,7 +942,7 @@
                 chatSheetPrinter.printLine(MsgUtil.getMessage("menu.stored-enchants", p));
                 for (Entry<Enchantment, Integer> entries : enchs.entrySet()) {
                     chatSheetPrinter.printLine(
-                            ChatColor.YELLOW + MsgUtil.getEnchi18n(entries.getKey()) + " " + entries.getValue());
+                        ChatColor.YELLOW + MsgUtil.getEnchi18n(entries.getKey()) + " " + entries.getValue());
                 }
             }
         }
@@ -955,11 +954,11 @@
                 chatSheetPrinter.printLine(ChatColor.YELLOW + MsgUtil.getPotioni18n(potionEffectType));
             }
             potionMeta
-                    .getCustomEffects()
-                    .forEach(
-                            (potionEffect ->
-                                    chatSheetPrinter.printLine(
-                                            ChatColor.YELLOW + MsgUtil.getPotioni18n(potionEffect.getType()))));
+                .getCustomEffects()
+                .forEach(
+                    (potionEffect ->
+                        chatSheetPrinter.printLine(
+                            ChatColor.YELLOW + MsgUtil.getPotioni18n(potionEffect.getType()))));
         }
         chatSheetPrinter.printFooter();
     }
@@ -967,35 +966,35 @@
     /**
      * Send the ItemPreview chat msg by NMS.
      *
-     * @param shop       Target shop
-     * @param itemStack  Target ItemStack
-     * @param player     Target player
+     * @param shop Target shop
+     * @param itemStack Target ItemStack
+     * @param player Target player
      * @param normalText The text you will see
      */
     public static void sendItemholochat(
-            @NotNull Shop shop,
-            @NotNull ItemStack itemStack,
-            @NotNull Player player,
-            @NotNull String normalText) {
+        @NotNull Shop shop,
+        @NotNull ItemStack itemStack,
+        @NotNull Player player,
+        @NotNull String normalText) {
         try {
             String json = ItemNMS.saveJsonfromNMS(itemStack);
             if (json == null) {
                 return;
             }
             TextComponent normalmessage =
-                    new TextComponent(normalText + "   " + MsgUtil.getMessage("menu.preview", player));
+                new TextComponent(normalText + "   " + MsgUtil.getMessage("menu.preview", player));
             ComponentBuilder cBuilder = new ComponentBuilder(json);
             if (QuickShop.getPermissionManager().hasPermission(player, "quickshop.preview")) {
                 normalmessage.setClickEvent(
-                        new ClickEvent(
-                                ClickEvent.Action.RUN_COMMAND,
-                                MsgUtil.getMessage(
-                                        "menu.commands.preview",
-                                        player,
-                                        Objects.requireNonNull(shop.getLocation().getWorld()).getName(),
-                                        String.valueOf(shop.getLocation().getBlockX()),
-                                        String.valueOf(shop.getLocation().getBlockY()),
-                                        String.valueOf(shop.getLocation().getBlockZ()))));
+                    new ClickEvent(
+                        ClickEvent.Action.RUN_COMMAND,
+                        MsgUtil.getMessage(
+                            "menu.commands.preview",
+                            player,
+                            Objects.requireNonNull(shop.getLocation().getWorld()).getName(),
+                            String.valueOf(shop.getLocation().getBlockX()),
+                            String.valueOf(shop.getLocation().getBlockY()),
+                            String.valueOf(shop.getLocation().getBlockZ()))));
             }
             normalmessage.setHoverEvent(new HoverEvent(HoverEvent.Action.SHOW_ITEM, cBuilder.create()));
             player.spigot().sendMessage(normalmessage);
@@ -1054,30 +1053,30 @@
             setAndUpdate("controlpanel.infomation", "&aShop Control Panel:");
             setAndUpdate("controlpanel.setowner", "&aOwner: &b{0} &e[&d&lChange&e]");
             setAndUpdate(
-                    "controlpanel.setowner-hover",
-                    "&eLooking you want changing shop and click to switch owner.");
+                "controlpanel.setowner-hover",
+                "&eLooking you want changing shop and click to switch owner.");
             setAndUpdate("controlpanel.unlimited", "&aUnlimited: {0} &e[&d&lSwitch&e]");
             messagei18n.set(
-                    "controlpanel.unlimited-hover",
-                    "&eLooking you want changing shop and click to switch enabled or disabled.");
+                "controlpanel.unlimited-hover",
+                "&eLooking you want changing shop and click to switch enabled or disabled.");
             setAndUpdate("controlpanel.mode-selling", "&aShop mode: &bSelling &e[&d&lSwitch&e]");
             messagei18n.set(
-                    "controlpanel.mode-selling-hover",
-                    "&eLooking you want changing shop and click to switch enabled or disabled.");
+                "controlpanel.mode-selling-hover",
+                "&eLooking you want changing shop and click to switch enabled or disabled.");
             setAndUpdate("controlpanel.mode-buying", "&aShop mode: &bBuying &e[&d&lSwitch&e]");
             messagei18n.set(
-                    "controlpanel.mode-buying-hover",
-                    "&eLooking you want changing shop and click to switch enabled or disabled.");
+                "controlpanel.mode-buying-hover",
+                "&eLooking you want changing shop and click to switch enabled or disabled.");
             setAndUpdate("controlpanel.price", "&aPrice: &b{0} &e[&d&lSet&e]");
             setAndUpdate(
-                    "controlpanel.price-hover",
-                    "&eLooking you want changing shop and click to set new price.");
+                "controlpanel.price-hover",
+                "&eLooking you want changing shop and click to set new price.");
             setAndUpdate("controlpanel.refill", "&aRefill: Refill the shop items &e[&d&lOK&e]");
             setAndUpdate(
-                    "controlpanel.refill-hover", "&eLooking you want changing shop and click to refill.");
+                "controlpanel.refill-hover", "&eLooking you want changing shop and click to refill.");
             setAndUpdate("controlpanel.empty", "&aEmpty: Remove shop all items &e[&d&lOK&e]");
             setAndUpdate(
-                    "controlpanel.empty-hover", "&eLooking you want changing shop and click to clear.");
+                "controlpanel.empty-hover", "&eLooking you want changing shop and click to clear.");
             setAndUpdate("controlpanel.remove", "&c&l[Remove Shop]");
             setAndUpdate("controlpanel.remove-hover", "&eClick to remove this shop.");
             setAndUpdate("language-version", 2);
@@ -1087,8 +1086,8 @@
             setAndUpdate("command.no-target-given", "&cUsage: /qs export mysql|sqlite");
             setAndUpdate("command.description.debug", "&ePrint debug infomation");
             messagei18n.set(
-                    "no-permission-remove-shop",
-                    "&cYou do not have permission to use that command. Try break the shop instead?");
+                "no-permission-remove-shop",
+                "&cYou do not have permission to use that command. Try break the shop instead?");
             setAndUpdate("language-version", 3);
             selectedVersion = 3;
         }
@@ -1126,30 +1125,30 @@
             setAndUpdate("command.description.debug", "&eSwitch to developer mode");
             setAndUpdate("break-shop-use-supertool", "&eYou break the shop by use SuperTool.");
             messagei18n.set(
-                    "no-creative-break",
-                    "&cYou cannot break other players shops in creative mode.  Use survival instead or use SuperTool ({0}).");
-            setAndUpdate(
-                    "command.now-debuging",
-                    "&aSuccessfully switch to developer mode, Reloading QuickShop...");
-            setAndUpdate(
-                    "command.now-nolonger-debuging",
-                    "&aSuccessfully switch to production mode, Reloading QuickShop...");
+                "no-creative-break",
+                "&cYou cannot break other players shops in creative mode.  Use survival instead or use SuperTool ({0}).");
+            setAndUpdate(
+                "command.now-debuging",
+                "&aSuccessfully switch to developer mode, Reloading QuickShop...");
+            setAndUpdate(
+                "command.now-nolonger-debuging",
+                "&aSuccessfully switch to production mode, Reloading QuickShop...");
             setAndUpdate("language-version", 7);
             selectedVersion = 7;
         }
         if (selectedVersion == 7) {
             setAndUpdate(
-                    "failed-to-put-sign", "&cNo enough space around the shop to place infomation sign.");
+                "failed-to-put-sign", "&cNo enough space around the shop to place infomation sign.");
             setAndUpdate("language-version", 8);
             selectedVersion = 8;
         }
         if (selectedVersion == 8) {
             messagei18n.set(
-                    "failed-to-paste",
-                    "&cFailed upload data to Pastebin, Check the internet and try again. (See console for details)");
+                "failed-to-paste",
+                "&cFailed upload data to Pastebin, Check the internet and try again. (See console for details)");
             messagei18n.set(
-                    "warn-to-paste",
-                    "&eCollecting data and upload to Pastebin, this may need a while. &c&lWarning&c, The data is keep public one week, it may leak your server configuration, make sure you only send it to your &ltrusted staff/developer.");
+                "warn-to-paste",
+                "&eCollecting data and upload to Pastebin, this may need a while. &c&lWarning&c, The data is keep public one week, it may leak your server configuration, make sure you only send it to your &ltrusted staff/developer.");
             setAndUpdate("command.description.paste", "&eAuto upload server data to Pastebin");
             setAndUpdate("language-version", 9);
             selectedVersion = 9;
@@ -1164,7 +1163,7 @@
             setAndUpdate("controlpanel.commands.empty", "/qs silentempty {0} {1} {2} {3}");
             setAndUpdate("controlpanel.commands.remove", "/qs silentremove {0} {1} {2} {3}");
             setAndUpdate(
-                    "tableformat.full_line", "+---------------------------------------------------+");
+                "tableformat.full_line", "+---------------------------------------------------+");
             setAndUpdate("tableformat.left_half_line", "+--------------------");
             setAndUpdate("tableformat.right_half_line", "--------------------+");
             setAndUpdate("tableformat.left_begin", "| ");
@@ -1175,20 +1174,20 @@
         }
         if (selectedVersion == 10) {
             setAndUpdate(
-                    "price-too-high", "&cShop price too high! You can't create price higher than {0} shop.");
+                "price-too-high", "&cShop price too high! You can't create price higher than {0} shop.");
             setAndUpdate("language-version", 11);
             selectedVersion = 11;
         }
         if (selectedVersion == 11) {
             setAndUpdate(
-                    "unknown-player", "&cTarget player not exist, please check username your typed.");
+                "unknown-player", "&cTarget player not exist, please check username your typed.");
             setAndUpdate("shop-staff-cleared", "&aSuccessfully remove all staff for your shop.");
             setAndUpdate("shop-staff-added", "&aSuccessfully add {0} to your shop staffs.");
             setAndUpdate("shop-staff-deleted", "&aSuccessfully remove {0} to your shop staffs.");
             setAndUpdate("command.wrong-args", "&cParameters not matched, use /qs help to check help");
             setAndUpdate("command.description.staff", "&eManage your shop staffs.");
             setAndUpdate(
-                    "unknown-player", "&cTarget player not exist, please check username your typed.");
+                "unknown-player", "&cTarget player not exist, please check username your typed.");
             setAndUpdate("language-version", 12);
             selectedVersion = 12;
         }
@@ -1200,7 +1199,7 @@
             setAndUpdate("command.wrong-args", "&cParameters not matched, use /qs help to check help");
             setAndUpdate("command.description.staff", "&eManage your shop staffs.");
             setAndUpdate(
-                    "unknown-player", "&cTarget player not exist, please check username your typed.");
+                "unknown-player", "&cTarget player not exist, please check username your typed.");
             setAndUpdate("language-version", 13);
             selectedVersion = 13;
         }
@@ -1236,8 +1235,8 @@
         }
         if (selectedVersion == 15) {
             setAndUpdate(
-                    "purchase-failed",
-                    "&cPurchase failed: Internal Error, please contact the server administrator..");
+                "purchase-failed",
+                "&cPurchase failed: Internal Error, please contact the server administrator..");
             setAndUpdate("language-version", 16);
             selectedVersion = 16;
         }
@@ -1245,8 +1244,8 @@
             setAndUpdate("command.description.owner", "&eChanges who owns a shop");
             setAndUpdate("command.description.remove", "&eRemove your looking the shop");
             setAndUpdate(
-                    "command.description.amount",
-                    "&eExecute for your actions with amount(For chat plugin issue)");
+                "command.description.amount",
+                "&eExecute for your actions with amount(For chat plugin issue)");
             setAndUpdate("command.description.about", "&eShow QuickShop abouts");
             setAndUpdate("command.description.help", "&eShow QuickShop helps");
             setAndUpdate("no-pending-action", "&cYou do not have any pending action");
@@ -1260,25 +1259,25 @@
         }
         if (selectedVersion == 18) {
             setAndUpdate(
-                    "command.description.supercreate", "&eCreate a shop bypass all protection checks");
+                "command.description.supercreate", "&eCreate a shop bypass all protection checks");
             setAndUpdate("language-version", 19);
             selectedVersion = 19;
         }
         if (selectedVersion == 19) {
             setAndUpdate("permission-denied-3rd-party", "&cPermission denied: 3rd party plugin [{0}].");
             setAndUpdate(
-                    "updatenotify.remote-disable-warning",
-                    "&cThis version of QuickShop is marked disabled by remote server, that mean this version may have serious problem, get details from our SpigotMC page: {0}. This warning will appear and spam your console until you use other not disabled version to replace this one, doesn't effect your server running.");
+                "updatenotify.remote-disable-warning",
+                "&cThis version of QuickShop is marked disabled by remote server, that mean this version may have serious problem, get details from our SpigotMC page: {0}. This warning will appear and spam your console until you use other not disabled version to replace this one, doesn't effect your server running.");
             setAndUpdate("language-version", 20);
             selectedVersion = 20;
         }
         if (selectedVersion == 20) {
             setAndUpdate(
-                    "how-many-buy",
-                    "&aEnter how many you wish to &bBUY&a in chat. Enter &ball&a to buy them all.");
-            setAndUpdate(
-                    "how-many-sell",
-                    "&aEnter how many you wish to &dSELL&a in chat. You have &e{0}&a available. Enter &ball&a to sell them all.");
+                "how-many-buy",
+                "&aEnter how many you wish to &bBUY&a in chat. Enter &ball&a to buy them all.");
+            setAndUpdate(
+                "how-many-sell",
+                "&aEnter how many you wish to &dSELL&a in chat. You have &e{0}&a available. Enter &ball&a to sell them all.");
             setAndUpdate("updatenotify.label.unstable", "[Unstable]");
             setAndUpdate("updatenotify.label.stable", "[Stable]");
             setAndUpdate("updatenotify.label.lts", "[LTS]");
@@ -1291,8 +1290,8 @@
         }
         if (selectedVersion == 21) {
             setAndUpdate(
-                    "shop-removed-cause-ongoing-fee",
-                    "&cYou shop at {0} was removed cause you had no enough money to keep it!");
+                "shop-removed-cause-ongoing-fee",
+                "&cYou shop at {0} was removed cause you had no enough money to keep it!");
             setAndUpdate("language-version", 22);
             selectedVersion = 22;
         }
@@ -1310,8 +1309,8 @@
         }
         if (selectedVersion == 24) {
             setAndUpdate(
-                    "digits-reach-the-limit",
-                    "&cYou have reach the limit of the digits after the dot in price.");
+                "digits-reach-the-limit",
+                "&cYou have reach the limit of the digits after the dot in price.");
             setAndUpdate("language-version", 25);
             selectedVersion = 25;
         }
@@ -1326,7 +1325,6 @@
             selectedVersion = 27;
         }
         if (selectedVersion == 27) {
-<<<<<<< HEAD
             setAndUpdate("quickshop-gui-preview", "QuickShop GUI Preview Item");
             setAndUpdate("shops-recovering", "Recovering shops from backup...");
             setAndUpdate("shops-backingup", "Backing up the shops from database...");
@@ -1339,21 +1337,28 @@
             setAndUpdate("language-info-panel.progress", "Progress: ");
             setAndUpdate("language-info-panel.help", "Help Us: ");
             setAndUpdate("language-info-panel.translate-on-crowdin", "[Translate on Crowdin]");
-
+            setAndUpdate("not-managed-shop", "You isn't the owner or moderator of the shop");
             setAndUpdate("language-version", 28);
             selectedVersion = 28;
         }
-
-
-=======
+        if (selectedVersion == 28) {
+            setAndUpdate("quickshop-gui-preview", "QuickShop GUI Preview Item");
+            setAndUpdate("shops-recovering", "Recovering shops from backup...");
+            setAndUpdate("shops-backingup", "Backing up the shops from database...");
+            setAndUpdate("saved-to-path", "The backup file was saved to {0} .");
+            setAndUpdate("backup-failed", "Cannot backup the database, check the console for details.");
+            setAndUpdate("translate-not-completed-yet-click", "The translation of language {0} has completed {1}, Do you want help us to improve the translation? Click Here!");
+            setAndUpdate("translate-not-completed-yet-url", "The translation of language {0} has completed {1}, Do you want help us to improve the translation? Browse: {2}");
+            setAndUpdate("language-info-panel.name", "Language: ");
+            setAndUpdate("language-info-panel.code", "Code: ");
+            setAndUpdate("language-info-panel.progress", "Progress: ");
+            setAndUpdate("language-info-panel.help", "Help Us: ");
+            setAndUpdate("language-info-panel.translate-on-crowdin", "[Translate on Crowdin]");
             setAndUpdate("not-managed-shop", "You isn't the owner or moderator of the shop");
-            selectedVersion = 28;
-        }
-        if(selectedVersion==28){
-            setAndUpdate("not-managed-shop","&cYou are not the owner or moderator of the shop");
+            setAndUpdate("language-version", 29);
             selectedVersion = 29;
         }
->>>>>>> d4c75e6c
+
         messagei18n.save();
     }
 
