package org.maxgamer.quickshop.Util;

import net.md_5.bungee.api.chat.ComponentBuilder;
import net.md_5.bungee.api.chat.HoverEvent;
import net.md_5.bungee.api.chat.TextComponent;
import org.apache.commons.lang.StringUtils;
import org.bukkit.Bukkit;
import org.bukkit.ChatColor;
import org.bukkit.Location;
import org.bukkit.Material;
import org.bukkit.Tag;
import org.bukkit.block.*;
import org.bukkit.block.data.Directional;
import org.bukkit.configuration.InvalidConfigurationException;
import org.bukkit.configuration.file.YamlConfiguration;
import org.bukkit.enchantments.Enchantment;
import org.bukkit.entity.Player;
import org.bukkit.inventory.Inventory;
import org.bukkit.inventory.InventoryHolder;
import org.bukkit.inventory.ItemStack;
import org.bukkit.inventory.meta.Damageable;
import org.bukkit.inventory.meta.EnchantmentStorageMeta;
import org.bukkit.inventory.meta.ItemMeta;
import org.bukkit.inventory.meta.PotionMeta;
import org.bukkit.potion.PotionEffect;
import org.maxgamer.quickshop.QuickShop;
import org.maxgamer.quickshop.Shop.DisplayItem;
import org.maxgamer.quickshop.Shop.Shop;

import java.io.*;
import java.lang.reflect.Field;
import java.lang.reflect.InvocationTargetException;
import java.lang.reflect.Method;
import java.text.DecimalFormat;
import java.util.AbstractMap.SimpleEntry;
import java.util.*;
import java.util.Map.Entry;

/**
 * @author MACHENIKE
 *
 */
public class Util {
	private static final EnumSet<Material> blacklist = EnumSet.noneOf(Material.class);
	private static final EnumSet<Material> shoppables = EnumSet.noneOf(Material.class);
	private static final EnumMap<Material, Entry<Double,Double>> restrictedPrices = new EnumMap<Material, Entry<Double,Double>>(Material.class);
	private static QuickShop plugin;
	private static Method storageContents;
	static Map<UUID, Long> timerMap = new HashMap<UUID, Long>();
	protected static boolean devMode;
	public String boolean2String(boolean bool) {
		if (bool) {
			return "Enabled";
		} else {
			return "Disabled";
		}
	}
	public static void initialize() {
		blacklist.clear();
		shoppables.clear();
		restrictedPrices.clear();

		plugin = QuickShop.instance;
		devMode = plugin.getConfig().getBoolean("dev-mode");
		for (String s : plugin.getConfig().getStringList("shop-blocks")) {
			Material mat = Material.matchMaterial(s.toUpperCase());
			if (mat == null) {
				try {
					mat = Material.matchMaterial(s);
				} catch (NumberFormatException e) {
				}
			}
			if (mat == null) {
				plugin.getLogger().info("Invalid shop-block: " + s);
			} else {
				shoppables.add(mat);
			}
		}
		List<String> configBlacklist = plugin.getConfig().getStringList("blacklist");
		for (String s : configBlacklist) {
			Material mat = Material.getMaterial(s.toUpperCase());
			if (mat == null) {
				mat = Material.matchMaterial(s);
				if (mat == null) {
					plugin.getLogger().info(s + " is not a valid material.  Check your spelling or ID");
					continue;
				}
			}
			blacklist.add(mat);
		}		

		for (String s : plugin.getConfig().getStringList("price-restriction")) {
			String[] sp = s.split(";");
			if (sp.length==3) {
				try {
					Material mat = Material.matchMaterial(sp[0]);
					if (mat == null) {
						throw new Exception();
					}

					restrictedPrices.put(mat, new SimpleEntry<Double,Double>(Double.valueOf(sp[1]), Double.valueOf(sp[2])));
				} catch (Exception e) {
					plugin.getLogger().info("Invalid price restricted material: " + s);
				}
			}
		}
		
		try {
			storageContents = Inventory.class.getMethod("getStorageContents");
		} catch (Exception e) {
			try {
				storageContents = Inventory.class.getMethod("getContents");
			} catch (Exception e1) {
				throw new RuntimeException(e1);
			}
		}
	}

	/** Return an entry with min and max prices, but null if there isn't a price restriction */
	public static Entry<Double,Double> getPriceRestriction(Material material) {
		return restrictedPrices.get(material);
	}
	@SuppressWarnings("deprecation")
	public static boolean isTransparent(Material m) {
		boolean trans = m.isTransparent();
		return trans;
	}
	
	public static boolean isShoppables(Material material) {
		if(shoppables.contains(material)) {
			return true;
		}else {
			return false;
		}
			
		
	}

	public static void parseColours(YamlConfiguration config) {
		Set<String> keys = config.getKeys(true);
		for (String key : keys) {
			String filtered = config.getString(key);
			if (filtered.startsWith("MemorySection")) {
				continue;
			}
			filtered = ChatColor.translateAlternateColorCodes('&', filtered);
			config.set(key, filtered);
		}
	}
	public static String parseColours(String text) {
		text = ChatColor.translateAlternateColorCodes('&', text);
		return text;
	}
	/**
	 * Returns true if the given block could be used to make a shop out of.
	 * 
	 * @param b The block to check, Possibly a chest, dispenser, etc. player The player, can be null if onlyCheck=true, onlyCheck The option to disable check AreaShop use player.
	 * @return True if it can be made into a shop, otherwise false.
	 */
	public static boolean canBeShop(Block b,UUID player, boolean onlyCheck) {
		BlockState bs = b.getState();
		if ((bs instanceof InventoryHolder == false) && b.getState().getType() != Material.ENDER_CHEST) {
			return false;
		}
		if (b.getState().getType() == Material.ENDER_CHEST) {
			if (plugin.openInvPlugin == null) {
				Util.debugLog("OpenInv not loaded");
				return false;
			} else {
				return shoppables.contains(bs.getType());
			}
		}
		return shoppables.contains(bs.getType());

	}

	/**
	 * Gets the percentage (Without trailing %) damage on a tool.
	 * 
	 * @param item
	 *            The ItemStack of tools to check
	 * @return The percentage 'health' the tool has. (Opposite of total damage)
	 */
	public static String getToolPercentage(ItemStack item) {
		double dura = ((Damageable)item.getItemMeta()).getDamage();;
		double max = item.getType().getMaxDurability();
		DecimalFormat formatter = new DecimalFormat("0");
		return formatter.format((1 - dura / max) * 100.0);
	}

	/**
	 * Returns the chest attached to the given chest. The given block must be a
	 * chest.
	 * 
	 * @param b
	 *            The chest to check.
	 * @return the block which is also a chest and connected to b.
	 */
	/** @TODO 1.13+ compatibility */
	public static Block getSecondHalf_old(Block b) {
		if (b.getType() != Material.CHEST && b.getType() != Material.TRAPPED_CHEST)
			return null;
		Block[] blocks = new Block[4];
		blocks[0] = b.getRelative(1, 0, 0);
		blocks[1] = b.getRelative(-1, 0, 0);
		blocks[2] = b.getRelative(0, 0, 1);
		blocks[3] = b.getRelative(0, 0, -1);
		for (Block c : blocks) {
			if (c.getType() == b.getType()) {
				return c;
			}
		}
		return null;
	}

	/**
	 * Returns the chest attached to the given chest. The given block must be a
	 * chest.
	 *
	 * @param b
	 *            The chest to check.
	 * @return the block which is also a chest and connected to b.
	 */
	public static Block getSecondHalf(Block b) {
		Util.debugLog("Getting Second Half of DoubleChest at "+b.getLocation().toString());
		if(b.getType() != Material.CHEST && b.getType() != Material.TRAPPED_CHEST){
			Util.debugLog("No matched type: "+b.getType().name());
			return null;
		}
		Chest oneSideOfChest = (Chest)b.getState();
		InventoryHolder chestHolder = oneSideOfChest.getInventory().getHolder();
		if(chestHolder instanceof DoubleChest){
			DoubleChest doubleChest = (DoubleChest)chestHolder;
			InventoryHolder left = doubleChest.getLeftSide();
			InventoryHolder right = doubleChest.getRightSide();

			Chest leftC = (Chest)left;
			Chest rightC = (Chest)right;
			Util.debugLog("Double chest match checker: ");
			Util.debugLog("Find args: "+b.getLocation().toString());
			Util.debugLog("Left: "+leftC.getLocation().toString());
			Util.debugLog("Right: "+rightC.getLocation().toString());
			if(equalsBlockStateLocation(oneSideOfChest, leftC)) {
				Util.debugLog("Clicked left chest");
				return rightC.getBlock();
			}
			if(equalsBlockStateLocation(oneSideOfChest, leftC)) {
				Util.debugLog("Clicked right chest");
				return leftC.getBlock();
			}
			Util.debugLog("No matched double chest check but pass the DoubleChest Inventory check");
			return null;
		}else{
			Util.debugLog("No matched DoubleChest: "+b.toString());
			return null;
		}
	}
	
	private static final boolean equalsBlockStateLocation(BlockState b1, BlockState b2) {
	    return b1.getX() == b2.getX() && b1.getY() == b2.getY() && b1.getZ() == b2.getZ();
	}
	
	public static boolean location3DEqual(Location loc1, Location loc2){
		if(loc1.getWorld().getName() != loc2.getWorld().getName())
			return false;
		if(loc1.getBlockX() != loc2.getBlockX())
			return false;
		if(loc1.getBlockY() != loc2.getBlockY())
			return false;
		if(loc1.getBlockZ() != loc2.getBlockZ())
			return false;
		return true;
	}
	/**
	 * Checks whether someone else's shop is within reach of a hopper being placed by a player.
	 * 
	 * @param b 
	 *            The block being placed.
	 * @param p
	 *            The player performing the action.
	 * @return true if a nearby shop was found, false otherwise.
	 */
	public static boolean isOtherShopWithinHopperReach(Block b, Player p) {
		// Check 5 relative positions that can be affected by a hopper: behind, in front of, to the right,
		// to the left and underneath.
		Block[] blocks = new Block[5];
		blocks[0] = b.getRelative(0, 0, -1);
		blocks[1] = b.getRelative(0, 0, 1);
		blocks[2] = b.getRelative(1, 0, 0);
		blocks[3] = b.getRelative(-1, 0, 0);
		blocks[4] = b.getRelative(0, 1, 0);
		for (Block c : blocks) {
			Shop firstShop = plugin.getShopManager().getShop(c.getLocation());
			// If firstShop is null but is container, it can be used to drain contents from a shop created
			// on secondHalf.
			Block secondHalf = getSecondHalf(c);
			Shop secondShop = secondHalf == null ? null : plugin.getShopManager().getShop(secondHalf.getLocation());
			if (firstShop != null && !p.getUniqueId().equals(firstShop.getOwner())
					|| secondShop != null && !p.getUniqueId().equals(secondShop.getOwner())) {
				return true;
			}
		}
		return false;
	}

	/**
	 * Covert ItemStack to YAML string.
	 * @param ItemStack iStack
	 * @return String serialized itemStack
	 */
	public static String serialize(ItemStack iStack) {
		YamlConfiguration cfg = new YamlConfiguration();
		cfg.set("item", iStack);
		return cfg.saveToString();
	}
	/**
	 * Covert YAML string to ItemStack.
	 * @param String serialized itemStack
	 * @return ItemStack iStack
	 */
	public static ItemStack deserialize(String config) throws InvalidConfigurationException {
		YamlConfiguration cfg = new YamlConfiguration();
		cfg.loadFromString(config);
		cfg.getString("item");
		ItemStack stack = cfg.getItemStack("item");
		return stack;
	}

	/**
	 * Fetches an ItemStack's name - For example, converting INK_SAC:11 to
	 * Dandellion Yellow, or WOOL:14 to Red Wool
	 * 
	 * @param itemStack
	 *            The itemstack to fetch the name of
	 * @return The human readable item name.
	 */
	public static String getName(ItemStack itemStack) {
//		if (NMS.isPotion(itemStack.getType())) {
//			return CustomPotionsName.getFullName(itemStack);
//		}		
		String vanillaName = itemStack.getType().name();
		return prettifyText(vanillaName);
	}

	/**
	 * Converts a name like IRON_INGOT into Iron Ingot to improve readability
	 * 
	 * @param ugly
	 *            The string such as IRON_INGOT
	 * @return A nicer version, such as Iron Ingot
	 * 
	 */
	public static String prettifyText(String ugly) {
		String[] nameParts = ugly.split("_");
		if (nameParts.length==1) {
			return firstUppercase(ugly);
		}

		StringBuilder sb=new StringBuilder();
		for (String part : nameParts) {
			sb.append(firstUppercase(part)+" ");
		}

		return sb.toString();
	}
	/**
	 * Get item's sign name for display on the sign.
	 * @param ItemStack itemStack
	 * @return String ItemOnSignName
	 */
	// Let's make very long names shorter for our sign
	public static String getNameForSign(ItemStack itemStack) {
//		if (NMS.isPotion(itemStack.getType())) {
//			return CustomPotionsName.getSignName(itemStack);
//		}
		
		ItemStack is = itemStack.clone();
		is.setAmount(1);
		
		if(is.hasItemMeta()) {
			if(is.getItemMeta().hasDisplayName()) {
				return is.getItemMeta().getDisplayName();
			}
		}
		
		String name = MsgUtil.getItemi18n(itemStack.getType().name()).trim();

		String[] nameParts = name.split("_");
		if (nameParts.length==1) {
			return firstUppercase(nameParts[0]);
		}

		for (int i=0; i<nameParts.length-1; i++) {
			int length = StringUtils.join(nameParts).length();
			if (length>16) {
				nameParts[i] = nameParts[i].substring(0, 1)+".";
			} else {
				nameParts[i] = firstUppercase(nameParts[i]);
			}
		}

		nameParts[nameParts.length-1] = firstUppercase(nameParts[nameParts.length-1]);

		return StringUtils.join(nameParts);
	}

	public static String firstUppercase(String string) {
		if (string.length()>1) {
			return Character.toUpperCase(string.charAt(0))+string.substring(1).toLowerCase();
		} else {
			return string.toUpperCase();
		}
	}


	public static String toRomain(Integer value) {
		return toRoman(value.intValue());
	}

	private static final String[] ROMAN = { "X", "IX", "V", "IV", "I" };
	private static final int[] DECIMAL = { 10, 9, 5, 4, 1 };

	/**
	 * Converts the given number to roman numerals. If the number is >= 40 or <=
	 * 0, it will just return the number as a string.
	 * 
	 * @param n
	 *            The number to convert
	 * @return The roman numeral representation of this number, or the number in
	 *         decimal form as a string if n <= 0 || n >= 40.
	 */
	public static String toRoman(int n) {
		if (n <= 0 || n >= 40)
			return "" + n;
		String roman = "";
		for (int i = 0; i < ROMAN.length; i++) {
			while (n >= DECIMAL[i]) {
				n -= DECIMAL[i];
				roman += ROMAN[i];
			}
		}
		return roman;
	}
	/**
	 * @param mat
	 *            The material to check
	 * @return Returns true if the item is a tool (Has durability) or false if
	 *         it doesn't.
	 */
	public static boolean isTool(Material mat) {
		if(mat.getMaxDurability()==0){
			return false;
		}else{
			return true;
		}
	}

	/**
	 * Compares two items to each other. Returns true if they match.
	 * 
	 * @param stack1
	 *            The first item stack
	 * @param stack2
	 *            The second item stack
	 * @return true if the itemstacks match. (Material, durability, enchants, name)
	 */
	public static boolean matches(ItemStack stack1, ItemStack stack2) {
		if (stack1 == stack2)
			return true; // Referring to the same thing, or both are null.
		if (stack1 == null || stack2 == null)
			return false; // One of them is null (Can't be both, see above)
		if (stack1.getType() != stack2.getType())
			return false; // Not the same material
		if (((Damageable)stack1.getItemMeta()).getDamage() != ((Damageable)stack2.getItemMeta()).getDamage())
			return false; // Not the same durability
		if (!stack1.getEnchantments().equals(stack2.getEnchantments()))
			return false; // They have the same enchants
		if (stack1.getItemMeta().hasDisplayName() || stack2.getItemMeta().hasDisplayName()) {
			if (stack1.getItemMeta().hasDisplayName() && stack2.getItemMeta().hasDisplayName()) {
				if (!stack1.getItemMeta().getDisplayName().equals(stack2.getItemMeta().getDisplayName())) {
					return false; // items have different display name
				}
			} else {
				return false; // one of the item stacks have a display name
			}
		}
		try {
			Class.forName("org.bukkit.inventory.meta.EnchantmentStorageMeta");
			boolean book1 = stack1.getItemMeta() instanceof EnchantmentStorageMeta;
			boolean book2 = stack2.getItemMeta() instanceof EnchantmentStorageMeta;
			if (book1 != book2)
				return false;// One has enchantment meta, the other does not.
			if (book1 == true) { // They are the same here (both true or both
				// false). So if one is true, the other is
				// true.
				Map<Enchantment, Integer> ench1 = ((EnchantmentStorageMeta) stack1.getItemMeta()).getStoredEnchants();
				Map<Enchantment, Integer> ench2 = ((EnchantmentStorageMeta) stack2.getItemMeta()).getStoredEnchants();
				if (!ench1.equals(ench2))
					return false; // Enchants aren't the same.
			}
		} catch (ClassNotFoundException e) {
			// Nothing. They dont have a build high enough to support this.
		}
		return true;
	}

	/**
	 * Formats the given number according to how vault would like it. E.g. $50 or 5
	 * dollars.
	 * 
	 * @return The formatted string.
	 */
	public static String format(double n) {
		if(plugin.getConfig().getBoolean("shop.disable-vault-format")) {
			return plugin.getConfig().getString("shop.alternate-currency-symbol") + n;
		}
		try {
			String formated = plugin.getEcon().format(n);
			if (formated == null || formated.isEmpty()) {
				Util.debugLog("Use alternate-currency-symbol cause Economy Plugin returned null");
				return plugin.getConfig().getString("shop.alternate-currency-symbol") + n;
			} else {
				return formated;
			}
		} catch (NumberFormatException e) {
			Util.debugLog("Use alternate-currency-symbol cause NumberFormatException");
			return plugin.getConfig().getString("shop.alternate-currency-symbol") + n;
			// return "$" + n;
		}
	}

	/**
	 * @param m
	 *            The material to check if it is blacklisted
	 * @return true if the material is black listed. False if not.
	 */
	public static boolean isBlacklisted(Material m) {
		return blacklist.contains(m);
	}

	/**
	 * Fetches the block which the given sign is attached to
	 * 
	 * @param sign
	 *            The sign which is attached
	 * @return The block the sign is attached to
	 */
	public static Block getAttached(Block b) {
		try {	
			if(b.getBlockData() instanceof Directional) {
				Directional directional = (Directional) b.getBlockData();
				return b.getRelative(directional.getFacing().getOppositeFace());
			}else {
				debugLog("No Directionalable");
				return null;
			}
			// sometimes??
		} catch (NullPointerException|ClassCastException e) {
			debugLog("Known bug got trigged:");
			debugLog(e.getMessage());
			return null; // /Not sure what causes this.
		}
	}

	/**
	 * Counts the number of items in the given inventory where
	 * Util.matches(inventory item, item) is true.
	 * 
	 * @param inv
	 *            The inventory to search
	 * @param item
	 *            The ItemStack to search for
	 * @return The number of items that match in this inventory.
	 */
	public static int countItems(Inventory inv, ItemStack item) {
		int items = 0;
		for (ItemStack iStack : inv.getContents()) {
			if (iStack == null)
				continue;
			if (Util.matches(item, iStack)) {
				items += iStack.getAmount();
			}
		}
		Util.debugLog("Items: "+items);
		return items;
	}

	/**
	 * Returns the number of items that can be given to the inventory safely.
	 * 
	 * @param inv
	 *            The inventory to count
	 * @param item
	 *            The item prototype. Material, durabiltiy and enchants must
	 *            match for 'stackability' to occur.
	 * @return The number of items that can be given to the inventory safely.
	 */
	public static int countSpace(Inventory inv, ItemStack item) {
		int space = 0;
		
		try {
			ItemStack[] contents = (ItemStack[])storageContents.invoke(inv);
			for (ItemStack iStack : contents) {
				if (iStack == null || iStack.getType() == Material.AIR) {
					space += item.getMaxStackSize();
				} else if (matches(item, iStack)) {
					space += item.getMaxStackSize() - iStack.getAmount();
				}
			}
		} catch (Exception e) {
			throw new RuntimeException(e);
		}
		Util.debugLog("Space:"+space);
		return space;
	}
	public static boolean isWallSign(Material material) {
		try {
<<<<<<< HEAD
	  	  switch (material) {
          	  	case ACACIA_WALL_SIGN:
           	  	case BIRCH_WALL_SIGN:
            	  	case DARK_OAK_WALL_SIGN:
            	  	case JUNGLE_WALL_SIGN:
           	  	case OAK_WALL_SIGN:
           	  	case SPRUCE_WALL_SIGN:
             	   		return true;
          	  	default:
                		return material.name().endsWith("WALL_SIGN");
		  	}
        	} catch (Throwable t) {
			return material.name().endsWith("WALL_SIGN");
=======
		if(Tag.WALL_SIGNS.isTagged(material))
			return true;
		if(material.name().endsWith("WALL_SIGN"))
			return true;
		}catch (Throwable e) {
			if(material==Material.LEGACY_WALL_SIGN) //1.13 compatiable
				return true;
			if(material.name().equals("WALL_SIGN")) //1.13 compatiable
				return true;
			if(material.name().endsWith("WALL_SIGN"))
				return true;
>>>>>>> 9d982d88
		}
	}

	/**
	 * Returns true if the given location is loaded or not.
	 * 
	 * @param loc
	 *            The location
	 * @return true if the given location is loaded or not.
	 */
	public static boolean isLoaded(Location loc) {
		// plugin.getLogger().log(Level.WARNING, "Checking isLoaded(Location loc)");
		if (loc.getWorld() == null) {
			// plugin.getLogger().log(Level.WARNING, "Is not loaded. (No world)");
			return false;
		}
		// Calculate the chunks coordinates. These are 1,2,3 for each chunk, NOT
		// location rounded to the nearest 16.
		int x = (int) Math.floor((loc.getBlockX()) / 16.0);
		int z = (int) Math.floor((loc.getBlockZ()) / 16.0);
		if (loc.getWorld().isChunkLoaded(x, z)) {
			// plugin.getLogger().log(Level.WARNING, "Chunk is loaded " + x + ", " + z);
			return true;
		} else {
			// plugin.getLogger().log(Level.WARNING, "Chunk is NOT loaded " + x + ", " + z);
			return false;
		}
	}
	/**
	 * Use yaw to calc the BlockFace
	 * @param float yaw
	 * @return BlockFace blockFace
	 */
	public static BlockFace getYawFace(float yaw) {
		if (yaw > 315 && yaw <= 45) {
			return BlockFace.NORTH;
		} else if (yaw > 45 && yaw <= 135) {
			return BlockFace.EAST;
		} else if (yaw > 135 && yaw <= 225) {
			return BlockFace.SOUTH;
		} else {
			return BlockFace.WEST;
		}
	}
	
	/**
	 * Get this class available or not
	 * @param String qualifiedName
	 * @return boolean Available
	 */
	public static boolean isClassAvailable(String qualifiedName) {
		try {
			Class.forName(qualifiedName);
			return true;
		} catch (ClassNotFoundException e) {
			return false;
		}
	}
	/**
	 * Send a message for all online Ops.
	 * @param String message
	 * @return
	 */
	public static void sendMessageToOps(String message) {
		for (Player player : Bukkit.getOnlinePlayers()) {
			if (player.isOp() || player.hasPermission("quickshop.alert")) {
				player.sendMessage(message);
			}
		}
	}
	//Use NMS
	public static void sendItemholochat(ItemStack itemStack, Player player, String normalText) {
	    try {
	        String json = ItemNMS.saveJsonfromNMS(itemStack);
	        if (json == null)
	            return;
	        TextComponent normalmessage = new TextComponent(normalText+"   "+MsgUtil.getMessage("menu.preview"));
	        ComponentBuilder cBuilder = new ComponentBuilder(json);
	        HoverEvent he = new HoverEvent(HoverEvent.Action.SHOW_ITEM, cBuilder.create());
	        normalmessage.setHoverEvent(he);
	        player.spigot().sendMessage(normalmessage);
	    } catch (Throwable t) {
	        sendItemholochatAsNormaly(itemStack, player, normalText);
	    }
	}

	// Without NMS
	public static void sendItemholochatAsNormaly(ItemStack itemStack, Player player, String normalText) {
		try {
		String Itemname = null;
		List<String> Itemlore = new ArrayList<>();
		String finalItemdata = null;
		Map<Enchantment, Integer> enchs = new HashMap<Enchantment, Integer>();
		Map<String, Integer> Itemenchs = new HashMap<String, Integer>();
		if (itemStack.hasItemMeta()) {
			ItemMeta iMeta = itemStack.getItemMeta();
			if (iMeta.hasDisplayName()) {
				Itemname = iMeta.getDisplayName();
			} else {
				Itemname = MsgUtil.getItemi18n(itemStack.getType().name());
			}
			if (iMeta.hasLore()) {
				Itemlore = iMeta.getLore();
				} else {
				Itemlore = new ArrayList<String>();
			}
			if (iMeta.hasEnchants()) {
				enchs = iMeta.getEnchants();
				for (Entry<Enchantment, Integer> entries : enchs.entrySet()) {
					String i18n = MsgUtil.getEnchi18n(entries.getKey());
					if (i18n != null) {
						Itemenchs.put(i18n, entries.getValue());
					} else {
						Itemenchs = null;
					}
				}
			}
		} else {
			Itemname = MsgUtil.getDisplayName(itemStack);
			Itemlore = null;
			Itemenchs = null;
		}
		if(Itemname!=MsgUtil.getItemi18n(itemStack.getType().name())) {
			finalItemdata = Itemname+" "+ChatColor.GRAY+"("+MsgUtil.getItemi18n(itemStack.getType().name())+ChatColor.GRAY+")";
		}else {
			finalItemdata = Itemname;
		}
		
		finalItemdata += "\n";
		List<String> a = new ArrayList<>();
		List<Integer> b = new ArrayList<>();
		a.addAll(Itemenchs.keySet());
		b.addAll(Itemenchs.values());
		for (int i = 0; i < a.size(); i++) {
			finalItemdata += ChatColor.GRAY + a.get(i) + " " + Util.formatEnchLevel(b.get(i)) + "\n";
		}
		
		String potionResult = getPotiondata(itemStack);
		if(potionResult!=null) {
			finalItemdata += potionResult;
		}

		if (Itemlore != null) {
			for (String string : Itemlore) {
				finalItemdata += ChatColor.DARK_PURPLE +""+ ChatColor.ITALIC + string + "\n";
			}
		}
		TextComponent normalmessage = new TextComponent(normalText+"   "+MsgUtil.getMessage("menu.preview"));
		ComponentBuilder cBuilder = new ComponentBuilder(finalItemdata);
		HoverEvent he = new HoverEvent(HoverEvent.Action.SHOW_TEXT, cBuilder.create());
		normalmessage.setHoverEvent(he);
		player.spigot().sendMessage(normalmessage);
		}catch (Exception e) {
			player.sendMessage(normalText);
			QuickShop.instance.getLogger().severe("QuickShop cannot send Advanced chat message, Are you using CraftBukkit? Please use Spigot or SpigotFork.");
		}
	}
	private static String formatEnchLevel(Integer level) {
		switch (level) {
		case 1:
			return "I";
		case 2:
			return "II";
		case 3:
			return "III";
		case 4:
			return "IV";
		case 5:
			return "V";
		default:
			return String.valueOf(level);

	}
	}
	/**
	 * @param iStack
	 */
	public static String getPotiondata(ItemStack iStack) {
		if((iStack.getType() != Material.POTION)==true && (iStack.getType() !=Material.LINGERING_POTION)==true && (iStack.getType() !=Material.SPLASH_POTION)==true){
			return null;
		}
		List<String> pEffects =  new ArrayList<String>();
		PotionMeta pMeta = (PotionMeta)iStack.getItemMeta();
		if(pMeta.getBasePotionData().getType()!=null) {
			if(!(pMeta.getBasePotionData().isUpgraded())){
				pEffects.add(ChatColor.BLUE+MsgUtil.getPotioni18n(pMeta.getBasePotionData().getType().getEffectType()));
			}else {
				pEffects.add(ChatColor.BLUE+MsgUtil.getPotioni18n(pMeta.getBasePotionData().getType().getEffectType())+" II");
			}
			
		}
		if(pMeta.hasCustomEffects()) {
			List<PotionEffect> cEffects = pMeta.getCustomEffects();
			for (PotionEffect potionEffect : cEffects) {
				pEffects.add(MsgUtil.getPotioni18n(potionEffect.getType())+" "+formatEnchLevel(potionEffect.getAmplifier()));
			}
		}
		if(pEffects != null && pEffects.isEmpty() == false) {
			String result = new String();
			for (String effectString : pEffects) {
				result+=effectString+"\n";
			}
			return result;
		}else {
		return null;
		} 
	}
	/**
	 * Send warning message when some plugin calling deprecated method... 
	 * @return
	 */
	public static void sendDeprecatedMethodWarn() {
		QuickShop.instance.getLogger().warning("Some plugin calling Deprecated method, Please contact author to use new api!");
	}
	/**
	 * Check QuickShop is running on dev mode or not.
	 * @return
	 */
	public static boolean isDevEdition() {
		if(QuickShop.instance.getDescription().getVersion().contains("dev")||QuickShop.instance.getDescription().getVersion().contains("alpha")||QuickShop.instance.getDescription().getVersion().contains("beta")||QuickShop.instance.getDescription().getVersion().contains("snapshot")) {
			return true;
		}else {
			return false;
		}
	}
	/**
	 * Call this to check items in inventory and remove it.
	 */
	public static void inventoryCheck(Inventory inv){
				try{
					for (int i =0; i < inv.getSize(); i++)
						if (DisplayItem.checkShopItem(inv.getItem(i))) {
							// Found Item and remove it.
							inv.setItem(i, new ItemStack(Material.AIR, 0));
							Util.debugLog("Something trying collect QuickShop displayItem, already cancelled. ("+inv.getLocation().toString()+")");
						}
				}catch (Throwable t){
				}

	}
	private static Object serverInstance;
    private static Field tpsField;
    /**
	 * Get MinecraftServer's TPS
	 * @return double TPS (e.g 19.92)
	 */
	public static Double getTPS() {
	    try {
            serverInstance = getNMSClass("MinecraftServer").getMethod("getServer").invoke(null);
            tpsField = serverInstance.getClass().getField("recentTps");
        } catch (NoSuchFieldException | SecurityException | IllegalAccessException | IllegalArgumentException
                | InvocationTargetException | NoSuchMethodException e) {
            e.printStackTrace();
        }
	    try {
            double[] tps = ((double[]) tpsField.get(serverInstance));
            return tps[0];
        } catch (IllegalAccessException e) {
            throw new RuntimeException(e);
        }
	    
	}
    private static Class<?> getNMSClass(String className) {
    	String name = Bukkit.getServer().getClass().getPackage().getName();
	    String version = name.substring(name.lastIndexOf('.') + 1);
        try {
            return Class.forName("net.minecraft.server." + version + "." + className);
        } catch (ClassNotFoundException e) {
            throw new RuntimeException(e);
        }
    }
    /**
	 * Print debug log when plugin running on dev mode.
	 * @param String logs
	 */
	public static void debugLog(String logs)	{
		if(devMode) {
			plugin.getLogger().warning("[DEBUG] "+logs);
		}
		
	}
	/**
	 * Create a Timer and return this timer's UUID
	 * @return
	 */
	public static UUID setTimer() {
		UUID random = UUID.randomUUID();
		timerMap.put(random, System.currentTimeMillis());
		return random;
	}
	/**
	 * Return how long time running when timer set. THIS NOT WILL DESTORY AND STOP THE TIMER
	 * @param UUID timer's uuid
	 * @return long time
	 */
	public static long getTimer(UUID uuid) {
		return System.currentTimeMillis()-timerMap.get(uuid);
	}
	/**
	 * Return how long time running when timer set and destory the timer.
	 * @param String logs
	 * @return long time
	 */
	public static long endTimer(UUID uuid) {
		long time =System.currentTimeMillis()-timerMap.get(uuid);
		timerMap.remove(uuid);
		return time;
	}
	public static int getShopsInWorld(String worldName) {
		int cost = 0;
		Iterator<Shop> iterator = plugin.getShopManager().getShopIterator();
		while (iterator.hasNext()) {
			Shop shop = iterator.next();
			if (shop.getLocation().getWorld().getName().equals(worldName)) {
				cost++;
			}
		}
		return cost;
	}
	public static String readToString(String fileName) {
		String encoding = "UTF-8";
		File file = new File(fileName);
		Long filelength = file.length();
		byte[] filecontent = new byte[filelength.intValue()];
		try {
			FileInputStream in = new FileInputStream(file);
			in.read(filecontent);
			in.close();
		} catch (FileNotFoundException e) {
			e.printStackTrace();
		} catch (IOException e) {
			e.printStackTrace();
		}
		try {
			return new String(filecontent, encoding);
		} catch (UnsupportedEncodingException e) {
			e.printStackTrace();
			return ("The OS does not support " + encoding);
		}
	}
	public static Material getSignMaterial() {

		Material signMaterial = Material.matchMaterial(plugin.getConfig().getString("shop.sign-material"));
		if(signMaterial!=null) {
			return signMaterial;
		}
		signMaterial = Material.matchMaterial("OAK_WALL_SIGN"); //Fallback default sign in 1.14
		if(signMaterial!=null) {
			return signMaterial;
		}
		signMaterial = Material.matchMaterial("WALL_SIGN"); //Fallback default sign in 1.13
		if(signMaterial!=null) {
			return signMaterial;
		}
		//What the fuck!?
		plugin.getLogger().warning("QuickShop can't found any useable sign material, report to author!");
		return null;
	}
}<|MERGE_RESOLUTION|>--- conflicted
+++ resolved
@@ -615,21 +615,6 @@
 	}
 	public static boolean isWallSign(Material material) {
 		try {
-<<<<<<< HEAD
-	  	  switch (material) {
-          	  	case ACACIA_WALL_SIGN:
-           	  	case BIRCH_WALL_SIGN:
-            	  	case DARK_OAK_WALL_SIGN:
-            	  	case JUNGLE_WALL_SIGN:
-           	  	case OAK_WALL_SIGN:
-           	  	case SPRUCE_WALL_SIGN:
-             	   		return true;
-          	  	default:
-                		return material.name().endsWith("WALL_SIGN");
-		  	}
-        	} catch (Throwable t) {
-			return material.name().endsWith("WALL_SIGN");
-=======
 		if(Tag.WALL_SIGNS.isTagged(material))
 			return true;
 		if(material.name().endsWith("WALL_SIGN"))
@@ -641,7 +626,6 @@
 				return true;
 			if(material.name().endsWith("WALL_SIGN"))
 				return true;
->>>>>>> 9d982d88
 		}
 	}
 
