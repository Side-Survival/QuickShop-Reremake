--- conflicted
+++ resolved
@@ -660,20 +660,7 @@
                 sign.setLine(i, lines[i]);
             }
             sign.update(true);
-<<<<<<< HEAD
-            Bukkit.getPluginManager().callEvent(new ShopSignUpdateEvent(this, sign));
-        }
-
-        Util.debugLog("Updated " + signs.size() + " signs. ");
-
-        Util.debugLog("Content " + Util.array2String(lines) + ". ");
-
-        //Update the recognize method after converted
-        if (getShopVersion() == 0) {
-            setShopVersion(1);
-=======
             plugin.getServer().getPluginManager().callEvent(new ShopSignUpdateEvent(this, sign));
->>>>>>> b783d95a
         }
     }
 
