/*
 * This file is a part of project QuickShop, the name is ContainerShop.java
 *  Copyright (C) PotatoCraft Studio and contributors
 *
 *  This program is free software: you can redistribute it and/or modify it
 *  under the terms of the GNU General Public License as published by the
 *  Free Software Foundation, either version 3 of the License, or
 *  (at your option) any later version.
 *
 *  This program is distributed in the hope that it will be useful, but WITHOUT
 *  ANY WARRANTY; without even the implied warranty of MERCHANTABILITY or
 *  FITNESS FOR A PARTICULAR PURPOSE. See the GNU General Public License
 *  for more details.
 *
 *  You should have received a copy of the GNU General Public License
 *  along with this program. If not, see <http://www.gnu.org/licenses/>.
 *
 */

package org.maxgamer.quickshop.shop;

import com.lishid.openinv.OpenInv;
import io.papermc.lib.PaperLib;
import lombok.EqualsAndHashCode;
import org.bukkit.Location;
import org.bukkit.Material;
import org.bukkit.OfflinePlayer;
import org.bukkit.block.Block;
import org.bukkit.block.BlockFace;
import org.bukkit.block.BlockState;
import org.bukkit.block.Sign;
import org.bukkit.block.data.type.Chest;
import org.bukkit.enchantments.Enchantment;
import org.bukkit.entity.Player;
import org.bukkit.inventory.Inventory;
import org.bukkit.inventory.InventoryHolder;
import org.bukkit.inventory.ItemStack;
import org.bukkit.inventory.meta.Damageable;
import org.bukkit.inventory.meta.ItemMeta;
import org.bukkit.plugin.Plugin;
import org.jetbrains.annotations.NotNull;
import org.jetbrains.annotations.Nullable;
import org.maxgamer.quickshop.QuickShop;
import org.maxgamer.quickshop.event.*;
import org.maxgamer.quickshop.util.*;

import java.util.*;
import java.util.Map.Entry;
import java.util.concurrent.ConcurrentHashMap;
import java.util.logging.Level;

/**
 * ChestShop core
 */
@EqualsAndHashCode
public class ContainerShop implements Shop {

    private static final String shopSignPrefix = "§d§o §r";
    private static final String shopSignPattern = "§d§o ";
    @NotNull
    private final Location location;
    @EqualsAndHashCode.Exclude
    private final QuickShop plugin;
    private final Map<String, Map<String, Object>> extra;
    @EqualsAndHashCode.Exclude
    private final UUID runtimeRandomUniqueId = UUID.randomUUID();
    @NotNull
    private ItemStack item;
    @Nullable
    private DisplayItem displayItem;
    @EqualsAndHashCode.Exclude
    private volatile boolean isLoaded = false;
    @EqualsAndHashCode.Exclude
    private volatile boolean isDeleted = false;
    @EqualsAndHashCode.Exclude
    private boolean isLeftShop = false;
    @EqualsAndHashCode.Exclude
    private volatile boolean createBackup = false;
    @EqualsAndHashCode.Exclude
    private InventoryPreview inventoryPreview = null;
    private ShopModerator moderator;
    private double price;
    private ShopType shopType;
    private boolean unlimited;
    @EqualsAndHashCode.Exclude
    private ContainerShop attachedShop;
    @EqualsAndHashCode.Exclude
    private boolean dirty;


    private ContainerShop(@NotNull ContainerShop s) {
        Util.ensureThread(false);
        this.shopType = s.shopType;
        this.item = s.item.clone();
        this.location = s.location.clone();
        this.plugin = s.plugin;
        this.unlimited = s.unlimited;
        this.moderator = s.moderator.clone();
        this.price = s.price;
        this.isLoaded = s.isLoaded;
        this.isDeleted = s.isDeleted;
        this.createBackup = s.createBackup;
        this.extra = s.extra;
        this.dirty = true;
        this.inventoryPreview = null;
        initDisplayItem();
    }

    /**
     * Adds a new shop. You need call ShopManager#loadShop if you create from outside of
     * ShopLoader.
     *
     * @param location  The location of the chest block
     * @param price     The cost per item
     * @param item      The itemstack with the properties we want. This is .cloned, no need to worry
     *                  about references
     * @param moderator The modertators
     * @param type      The shop type
     * @param unlimited The unlimited
     * @param plugin    The plugin instance
     * @param extra     The extra data saved by addon
     */
    public ContainerShop(
        @NotNull QuickShop plugin,
        @NotNull Location location,
        double price,
        @NotNull ItemStack item,
        @NotNull ShopModerator moderator,
        boolean unlimited,
        @NotNull ShopType type,
        @NotNull Map<String, Map<String, Object>> extra) {
        Util.ensureThread(false);
        this.location = location;
        this.price = price;
        this.moderator = moderator;
        this.item = item.clone();
        this.plugin = plugin;
        if (!plugin.isAllowStack()) {
            this.item.setAmount(1);
        }
        if (item.hasItemMeta()) {
            ItemMeta meta = item.getItemMeta();
            if (meta.hasDisplayName()) {
                Util.debugLog("Shop item display is: " + meta.getDisplayName());
                //https://hub.spigotmc.org/jira/browse/SPIGOT-5964
                if (meta.getDisplayName().matches("\\{.*\\}")) {
                    meta.setDisplayName(meta.getDisplayName());
                    //Correct both items
                    item.setItemMeta(meta);
                    this.item.setItemMeta(meta);
                }
            }
        }
        this.shopType = type;
        this.unlimited = unlimited;
        this.extra = extra;
        initDisplayItem();
        this.dirty = false;
        //version = dataMap != null ? Integer.parseInt(String.valueOf(dataMap.getOrDefault("version", 0))) : 0;
    }

    private void initDisplayItem() {
        Util.ensureThread(false);
        if (plugin.isDisplay()) {

            switch (DisplayItem.getNowUsing()) {
                case UNKNOWN:
                    Util.debugLog(
                            "Failed to create a ContainerShop displayItem, the type is unknown, fallback to RealDisplayItem");
                    this.displayItem = new RealDisplayItem(this);
                    break;
                case REALITEM:
                    this.displayItem = new RealDisplayItem(this);
                    break;
//                case ARMORSTAND:
//                    this.displayItem = new ArmorStandDisplayItem(this);
//                    break;
                case VIRTUALITEM:
                    try {
                        if (!GameVersion.get(ReflectFactory.getServerVersion())
                                .isVirtualDisplaySupports()) {
                            throw new IllegalStateException(
                                    "Version not supports Virtual DisplayItem.");
                        }
                        this.displayItem = new VirtualDisplayItem(this);

                        //Catch everything
                    } catch (Throwable e) {
                        Util.debugLog(e.getMessage());
                        MsgUtil.debugStackTrace(e.getStackTrace());
                        plugin.getConfig().set("shop.display-type", 0);
                        plugin.saveConfig();
                        this.displayItem = new RealDisplayItem(this);
                        //do not throw
                        plugin.getLogger().log(Level.SEVERE,
                            "Failed to initialize VirtualDisplayItem, fallback to RealDisplayItem, are you using the latest version of ProtocolLib?",
                            e);
                    }
                    break;
                default:
                    Util.debugLog(
                        "Warning: Failed to create a ContainerShop displayItem, the type we didn't know, fallback to RealDisplayItem");
                    this.displayItem = new RealDisplayItem(this);
                    break;
            }
        }
//        } else {
//            Util.debugLog("The display was disabled.");
//        }
    }

    /**
     * Add an item to shops chest.
     *
     * @param item   The itemstack. The amount does not matter, just everything else
     * @param amount The amount to add to the shop.
     */
    @Override
    public void add(@NotNull ItemStack item, int amount) {
        Util.ensureThread(false);
        if (this.unlimited) {
            return;
        }
        item = item.clone();
        int itemMaxStackSize = Util.getItemMaxStackSize(item.getType());
        Inventory inv = this.getInventory();
        int remains = amount;
        while (remains > 0) {
            int stackSize = Math.min(remains, itemMaxStackSize);
            item.setAmount(stackSize);
            Objects.requireNonNull(inv).addItem(item);
            remains -= stackSize;
        }
        this.setSignText();
    }

    @Override
    public boolean addStaff(@NotNull UUID player) {
        Util.ensureThread(false);
        setDirty();
        boolean result = this.moderator.addStaff(player);
        update();
        if (result) {
            Util.mainThreadRun(() -> plugin.getServer().getPluginManager()
                .callEvent(new ShopModeratorChangedEvent(this, this.moderator)));
        }
        return result;
    }

    /**
     * Buys amount of item from Player p. Does NOT check our inventory, or balances
     *
     * @param buyer          The player to buy from
     * @param buyerInventory The buyer's inventory
     * @param loc2Drop       The location to drop items if inventory are full
     * @param amount         The amount to buy
     */
    @Override
    public void buy(@NotNull UUID buyer, @NotNull Inventory buyerInventory,
        @NotNull Location loc2Drop, int amount) {
        Util.ensureThread(false);
        amount = amount * item.getAmount();
        if (amount < 0) {
            this.sell(buyer, buyerInventory, loc2Drop, -amount);
        }
        ItemStack[] contents = buyerInventory.getContents();
        if (this.isUnlimited()) {
            for (int i = 0; amount > 0 && i < contents.length; i++) {
                ItemStack stack = contents[i];
                if (stack == null || stack.getType() == Material.AIR) {
                    continue; // No item
                }
                if (matches(stack)) {
                    int stackSize = Math.min(amount, stack.getAmount());
                    stack.setAmount(stack.getAmount() - stackSize);
                    amount -= stackSize;
                }
            }
            // Send the players new inventory to them
            buyerInventory.setContents(contents);
            this.setSignText();
            // This should not happen.
            if (amount > 0) {
                plugin
                    .getLogger()
                    .log(
                        Level.WARNING,
                        "Could not take all items from a players inventory on purchase! "
                            + buyer
                            + ", missing: "
                            + amount
                            + ", item: "
                            + Util.getItemStackName(this.getItem())
                            + "!");
            }
        } else {
            Inventory chestInv = this.getInventory();
            for (int i = 0; amount > 0 && i < contents.length; i++) {
                ItemStack item = contents[i];
                if (item != null && this.matches(item)) {
                    // Copy it, we don't want to interfere
                    item = item.clone();
                    // Amount = total, item.getAmount() = how many items in the
                    // stack
                    int stackSize = Math.min(amount, item.getAmount());
                    // If Amount is item.getAmount(), then this sets the amount
                    // to 0
                    // Else it sets it to the remainder
                    contents[i].setAmount(contents[i].getAmount() - stackSize);
                    // We can modify this, it is a copy.
                    item.setAmount(stackSize);
                    // Add the items to the players inventory
                    Objects.requireNonNull(chestInv).addItem(item);
                    amount -= stackSize;
                }
            }
            // Now update the players inventory.
            buyerInventory.setContents(contents);
            this.setSignText();
        }
    }

    @Override
    public void checkDisplay() {
        Util.ensureThread(false);
        if (!plugin.isDisplay() || !this.isLoaded || this
            .isDeleted()) { // FIXME: Reinit scheduler on reloading config
            return;
        }

        updateAttachedShop();

        if (isLeftShop) {
            if (displayItem != null) {
                displayItem.remove();
            }
            if (attachedShop != null) {
                attachedShop.refresh();
            }
            return;
        }

        if (this.displayItem == null) {
            Util.debugLog("Warning: DisplayItem is null, this shouldn't happened...");
            StackTraceElement traceElements = Thread.currentThread().getStackTrace()[2];
            Util.debugLog(
                "Call from: "
                    + traceElements.getClassName()
                    + "#"
                    + traceElements.getMethodName()
                    + "%"
                    + traceElements.getLineNumber());
            return;
        }

        if (!this.displayItem.isSpawned()) {
            /* Not spawned yet. */
            //Util.debugLog("Target item not spawned, spawning for shop " + this.getLocation());
            displayItem.spawn();
        } else {
            /* If not spawned, we didn't need check these, only check them when we need. */
            if (this.displayItem.checkDisplayNeedRegen()) {
                this.displayItem.fixDisplayNeedRegen();
            } else {
                /* If display was regened, we didn't need check it moved, performance! */
                if (this.displayItem.checkDisplayIsMoved()) {
                    this.displayItem.fixDisplayMoved();
                }
            }
        }

        /* Dupe is always need check, if enabled display */
        this.displayItem.removeDupe();
        // plugin.getDisplayDupeRemoverWatcher().add(this.displayItem);
    }

    @Override
    public void clearStaffs() {
        setDirty();
        this.moderator.clearStaffs();
        Util.mainThreadRun(() -> plugin.getServer().getPluginManager()
            .callEvent(new ShopModeratorChangedEvent(this, this.moderator)));
        update();
    }

    @Override
    public boolean delStaff(@NotNull UUID player) {
        Util.ensureThread(false);
        setDirty();
        boolean result = this.moderator.delStaff(player);
        update();
        if (result) {
            Util.mainThreadRun(() -> plugin.getServer().getPluginManager()
                .callEvent(new ShopModeratorChangedEvent(this, this.moderator)));
        }
        return result;
    }

    /**
     * Deletes the shop from the list of shops and queues it for database
     */
    @Override
    public void delete() {
        Util.ensureThread(false);
        delete(false);
    }

    /**
     * Deletes the shop from the list of shops and queues it for database deletion
     *
     * @param memoryOnly whether to delete from database
     */
    @Override
    public void delete(boolean memoryOnly) {
        Util.ensureThread(false);
        // Get a copy of the attached shop to save it from deletion
        ContainerShop neighbor = getAttachedShop();
        setDirty();
        ShopDeleteEvent shopDeleteEvent = new ShopDeleteEvent(this, memoryOnly);
        if (Util.fireCancellableEvent(shopDeleteEvent)) {
            Util.debugLog("Shop deletion was canceled because a plugin canceled it.");
            return;
        }
        isDeleted = true;
        // Unload the shop
        if (isLoaded) {
            this.onUnload();
        }
        if (memoryOnly) {
            // Delete it from memory
            plugin.getShopManager().removeShop(this);
        } else {
            // Delete the signs around it
            for (Sign s : this.getSigns()) {
                s.getBlock().setType(Material.AIR);
            }
            // Delete it from the database
            // Refund if necessary
            if (plugin.getConfig().getBoolean("shop.refund")) {
                plugin.getEconomy()
                    .deposit(this.getOwner(), plugin.getConfig().getDouble("shop.cost"),
                        Objects.requireNonNull(getLocation().getWorld()), getCurrency());
            }
            plugin.getShopManager().removeShop(this);
            plugin.getDatabaseHelper().removeShop(this);
        }
        // Use that copy we saved earlier (which is now deleted) to refresh it's now alone neighbor
        if (neighbor != null) {
            neighbor.refresh();
        }
    }

    @Override
    public boolean isAttached(@NotNull Block b) {
        Util.ensureThread(false);
        return this.getLocation().getBlock().equals(Util.getAttached(b));
    }

    /**
     * Returns true if the ItemStack matches what this shop is selling/buying
     *
     * @param item The ItemStack
     * @return True if the ItemStack is the same (Excludes amounts)
     */
    @Override
    public boolean matches(@Nullable ItemStack item) {
        return plugin.getItemMatcher().matches(this.item, item);
    }

    @Override
    public void onClick() {
        Util.ensureThread(false);
        ShopClickEvent event = new ShopClickEvent(this);
        if (Util.fireCancellableEvent(event)) {
            Util.debugLog("Ignore shop click, because some plugin cancel it.");
            return;
        }
        refresh();
        setSignText();
    }

    /**
     * @return The ItemStack type of this shop
     */
    public @NotNull Material getMaterial() {
        return this.item.getType();
    }

    /**
     * Unload ContainerShop.
     */
    @Override
    public void onUnload() {
        Util.ensureThread(false);
        if (!this.isLoaded) {
            Util.debugLog("Dupe unload request, canceled.");
            return;
        }
        if (inventoryPreview != null) {
            inventoryPreview.close();
        }
        if (this.getDisplayItem() != null) {
            this.getDisplayItem().remove();
        }
        update();
        this.isLoaded = false;
        plugin.getShopManager().getLoadedShops().remove(this);
        ShopUnloadEvent shopUnloadEvent = new ShopUnloadEvent(this);
        plugin.getServer().getPluginManager().callEvent(shopUnloadEvent);
    }

    @Override
    public @NotNull String ownerName(boolean forceUsername) {
        OfflinePlayer player = plugin.getServer().getOfflinePlayer(this.getOwner());
        String name = player.getName();
        if (name == null || name.isEmpty()) {
            name = MsgUtil.getMessageOfflinePlayer(
                "unknown-owner", player);
        }
        if (forceUsername) {
            return name;
        }
        if (isUnlimited()) {
            return MsgUtil.getMessageOfflinePlayer("admin-shop", player);
        }
        return name;
    }

    @Override
    public @NotNull String ownerName() {
        return ownerName(false);
    }

    /**
     * Removes an item from the shop.
     *
     * @param item   The itemstack. The amount does not matter, just everything else
     * @param amount The amount to remove from the shop.
     */
    @Override
    public void remove(@NotNull ItemStack item, int amount) {
        Util.ensureThread(false);
        if (this.unlimited) {
            return;
        }
        item = item.clone();
        int itemMaxStackSize = Util.getItemMaxStackSize(item.getType());
        Inventory inv = this.getInventory();
        int remains = amount;
        while (remains > 0) {
            int stackSize = Math.min(remains, itemMaxStackSize);
            item.setAmount(stackSize);
            Objects.requireNonNull(inv).removeItem(item);
            remains -= stackSize;
        }
        this.setSignText();
    }

    /**
     * Sells amount of item to Player p. Does NOT check our inventory, or balances
     *
     * @param seller          The seller
     * @param sellerInventory The seller's inventory
     * @param loc2Drop        Location to drop items if inventory are full
     * @param amount          The amount to sell
     */
    @Override
    public void sell(@NotNull UUID seller, @NotNull Inventory sellerInventory,
        @NotNull Location loc2Drop, int amount) {
        Util.ensureThread(false);
        amount = item.getAmount() * amount;
        if (amount < 0) {
            this.buy(seller, sellerInventory, loc2Drop, -amount);
        }
        // Items to drop on floor
        ArrayList<ItemStack> floor = new ArrayList<>(5);
        int itemMaxStackSize = Util.getItemMaxStackSize(this.item.getType());
        if (this.isUnlimited()) {
            ItemStack item = this.item.clone();
            while (amount > 0) {
                int stackSize = Math.min(amount, itemMaxStackSize);
                item.setAmount(stackSize);
                sellerInventory.addItem(item);
                amount -= stackSize;
            }
        } else {
            ItemStack[] chestContents = Objects.requireNonNull(this.getInventory()).getContents();
            for (int i = 0; amount > 0 && i < chestContents.length; i++) {
                // Can't clone it here, it could be null
                ItemStack item = chestContents[i];
                if (item != null && item.getType() != Material.AIR && this.matches(item)) {
                    // Copy it, we don't want to interfere
                    item = item.clone();
                    // Amount = total, item.getAmount() = how many items in the
                    // stack
                    int stackSize = Math.min(amount, item.getAmount());
                    // If Amount is item.getAmount(), then this sets the amount
                    // to 0
                    // Else it sets it to the remainder
                    chestContents[i].setAmount(chestContents[i].getAmount() - stackSize);
                    // We can modify this, it is a copy.
                    item.setAmount(stackSize);
                    // Add the items to the players inventory
                    floor.addAll(sellerInventory.addItem(item).values());
                    amount -= stackSize;
                }
            }
            // We now have to update the chests inventory manually.
            this.getInventory().setContents(chestContents);
            this.setSignText();
        }
        if (loc2Drop != null) {
            for (ItemStack stack : floor) {
                loc2Drop.getWorld().dropItem(loc2Drop, stack);
            }
        }
    }

    @Override
    public String[] getSignText() {
        Util.ensureThread(false);
        String[] lines = new String[4];
        OfflinePlayer player = plugin.getServer().getOfflinePlayer(this.getOwner());
        lines[0] = MsgUtil.getMessageOfflinePlayer("signs.header", null, this.ownerName(false));
        if (this.isSelling()) {
            if (this.getItem().getAmount() > 1) {
                if (this.getRemainingStock() == -1) {
                    lines[1] = MsgUtil.getMessageOfflinePlayer("signs.stack-selling", player,
                        MsgUtil.getMessageOfflinePlayer("signs.unlimited", player));
                } else {
                    lines[1] =
                        MsgUtil.getMessageOfflinePlayer("signs.stack-selling", player,
                            Integer.toString(getRemainingStock()));
                }
            } else {
                if (this.getRemainingStock() == -1) {
                    lines[1] = MsgUtil.getMessageOfflinePlayer("signs.selling", player,
                        MsgUtil.getMessageOfflinePlayer("signs.unlimited", player));
                } else {
                    lines[1] =
                        MsgUtil.getMessageOfflinePlayer("signs.selling", player,
                            Integer.toString(this.getRemainingStock()));
                }
            }


        } else if (this.isBuying()) {
            if (this.getItem().getAmount() > 1) {
                if (this.getRemainingSpace() == -1) {
                    lines[1] = MsgUtil.getMessageOfflinePlayer("signs.stack-buying", player,
                        MsgUtil.getMessageOfflinePlayer("signs.unlimited", player));
                } else {
                    lines[1] =
                        MsgUtil.getMessageOfflinePlayer("signs.stack-buying", player,
                            Integer.toString(getRemainingSpace()));
                }
            } else {
                if (this.getRemainingSpace() == -1) {
                    lines[1] = MsgUtil.getMessageOfflinePlayer("signs.buying", player,
                        MsgUtil.getMessageOfflinePlayer("signs.unlimited", player));
                } else {
                    lines[1] =
                        MsgUtil.getMessageOfflinePlayer("signs.buying", player,
                            Integer.toString(this.getRemainingSpace()));
                }
            }
//            if (this.getRemainingSpace() == -1) {
//                lines[1] =
//                        MsgUtil.getMessageOfflinePlayer(
//                                "signs.buying",
//                                player,
//                                "" + MsgUtil.getMessageOfflinePlayer("signs.unlimited", player));
//            } else {
//                lines[1] =
//                        MsgUtil.getMessageOfflinePlayer("signs.buying", player, "" + this.getRemainingSpace());
//            }
        }
        lines[2] =
            MsgUtil.getMessageOfflinePlayer(
                "signs.item", player, Util.getItemStackName(this.getItem()));
        if (this.isStackingShop()) {
            lines[3] = MsgUtil.getMessageOfflinePlayer("signs.stack-price", player,
                Util.format(this.getPrice(), this), Integer.toString(item.getAmount()),
                Util.getItemStackName(item));
        } else {
            lines[3] = MsgUtil
                .getMessageOfflinePlayer("signs.price", player, Util.format(this.getPrice(), this));

        }
        //new pattern
        lines[1] = shopSignPrefix + lines[1] + " ";

        return lines;
    }

    /**
     * Changes all lines of text on a sign near the shop
     *
     * @param lines The array of lines to change. Index is line number.
     */
    @Override
    public void setSignText(@NotNull String[] lines) {
        Util.ensureThread(false);
        List<Sign> signs = this.getSigns();
        for (Sign sign : signs) {
            if (Arrays.equals(sign.getLines(), lines)) {
                Util.debugLog("Skipped new sign text setup: Same content");
                continue;
            }
            for (int i = 0; i < lines.length; i++) {
                sign.setLine(i, lines[i]);
            }
            sign.update(true);
            plugin.getServer().getPluginManager().callEvent(new ShopSignUpdateEvent(this, sign));
        }
    }

    /**
     * Updates signs attached to the shop
     */
    @Override
    public void setSignText() {
        Util.ensureThread(false);
        if (!Util.isLoaded(this.location)) {
            return;
        }
        this.setSignText(getSignText());
    }

    /**
     * Upates the shop into the database.
     */
    @Override
    public synchronized void update() {
        Util.mainThreadRun(this::update0);
    }

    public synchronized void update0() {
        Util.ensureThread(false);
        ShopUpdateEvent shopUpdateEvent = new ShopUpdateEvent(this);
        if (Util.fireCancellableEvent(shopUpdateEvent)) {
            Util.debugLog("The Shop update action was canceled by a plugin.");
            return;
        }
        int x = this.getLocation().getBlockX();
        int y = this.getLocation().getBlockY();
        int z = this.getLocation().getBlockZ();
        String world = Objects.requireNonNull(this.getLocation().getWorld()).getName();
        int unlimited = this.isUnlimited() ? 1 : 0;
        try {
            plugin.getDatabaseHelper()
                .updateShop(ShopModerator.serialize(this.moderator.clone()), this.getItem(),
                    unlimited, shopType.toID(), this.getPrice(), x, y, z, world,
                    this.saveExtraToJson());
        } catch (Exception e) {
            plugin.getLogger().log(Level.WARNING,
                "Could not update a shop in the database! Changes will revert after a reboot!", e);
        }
        this.dirty = false;
    }

    /**
     * @return The durability of the item
     */
    @Override
    public short getDurability() {
        return (short) ((Damageable) this.item.getItemMeta()).getDamage();
    }

    /**
     * @return Returns a dummy itemstack of the item this shop is selling.
     */
    @Override
    public @NotNull ItemStack getItem() {
        return item;
    }

    @Override
    public void setItem(@NotNull ItemStack item) {
        Util.ensureThread(false);
        ShopItemChangeEvent event = new ShopItemChangeEvent(this, this.item, item);
        if (Util.fireCancellableEvent(event)) {
            Util.debugLog("A plugin cancelled the item change event.");
            return;
        }
        this.item = item;
        update();
        refresh();
    }

    @Override
    public void refresh() {
        Util.ensureThread(false);
        if (inventoryPreview != null) {
            inventoryPreview.close();
            inventoryPreview = null;
        }
        if (displayItem != null) {
            displayItem.remove();
        }

        checkDisplay();

<<<<<<< HEAD
        if (!isLeftShop) {
            if (displayItem != null) {
                displayItem.remove();
            }
            // Update double shop status, is left status, and the attachedShop
            updateAttachedShop();
            // Don't make an item for this chest if it's a left shop.
            if (isLeftShop) {
                if (attachedShop != null && attachedShop.getDisplayItem() != null) {
                    attachedShop.refresh();
                }
                return;
            }
=======
        if (!isLeftShop && plugin.isDisplay()) {
            initDisplayItem();
>>>>>>> 36ef5b5b
            displayItem.spawn();
        }

        setSignText();
    }

    /**
     * Load ContainerShop.
     */
    @Override
    public void onLoad() {
        Util.ensureThread(false);
        if (this.isLoaded) {
            Util.debugLog("Dupe load request, canceled.");
            return;
        }
        ShopLoadEvent shopLoadEvent = new ShopLoadEvent(this);
        if (Util.fireCancellableEvent(shopLoadEvent)) {
            return;
        }
        this.isLoaded = true;
        plugin.getShopManager().loadShop(this.getLocation().getWorld().getName(), this);
        plugin.getShopManager().getLoadedShops().add(this);
        plugin.getShopContainerWatcher().scheduleCheck(this);

        // check price restriction
        if (plugin.getShopManager().getPriceLimiter().check(item, price)
            != PriceLimiter.Status.PASS) {
            Entry<Double, Double> priceRestriction = Util.getPriceRestriction(
                this.getMaterial()); //TODO Adapt priceLimiter, also improve priceLimiter return a container
            if (priceRestriction != null) {
                if (price < priceRestriction.getKey()) {
                    setDirty();
                    price = priceRestriction.getKey();
                    this.update();
                } else if (price > priceRestriction.getValue()) {
                    setDirty();
                    price = priceRestriction.getValue();
                    this.update();
                }
            }
        }
        checkDisplay();
    }

    /**
     * @return The location of the shops chest
     */
    @Override
    public @NotNull Location getLocation() {
        return this.location;
    }

    @Override
    public @NotNull ShopModerator getModerator() {
        return this.moderator;
    }

    @Override
    public void setModerator(@NotNull ShopModerator shopModerator) {
        setDirty();
        this.moderator = shopModerator;
        update();
        Util.mainThreadRun(() -> plugin.getServer().getPluginManager()
            .callEvent(new ShopModeratorChangedEvent(this, this.moderator)));
    }

    /**
     * @return The name of the player who owns the shop.
     */
    @Override
    public @NotNull UUID getOwner() {
        return this.moderator.getOwner();
    }

    /**
     * Changes the owner of this shop to the given player.
     *
     * @param owner the new owner
     */
    @Override
    public void setOwner(@NotNull UUID owner) {
        OfflinePlayer offlinePlayer = plugin.getServer().getOfflinePlayer(owner);
        //Get the sign at first
        List<Sign> signs = this.getSigns();
        //then setOwner
        this.moderator.setOwner(owner);
        //then change the sign
        Util.mainThreadRun(() -> {
            for (Sign shopSign : signs) {
                shopSign.setLine(0, MsgUtil
                    .getMessageOfflinePlayer("signs.header", offlinePlayer, ownerName(false)));
                //Don't forgot update it
                shopSign.update(true);
            }
            //Event
            plugin.getServer().getPluginManager()
                .callEvent(new ShopModeratorChangedEvent(this, this.moderator));
        });
        update();
    }

    /**
     * @return The price per item this shop is selling
     */
    @Override
    public double getPrice() {
        return this.price;
    }

    /**
     * Sets the price of the shop.
     *
     * @param price The new price of the shop.
     */
    @Override
    public void setPrice(double price) {
        ShopPriceChangeEvent event = new ShopPriceChangeEvent(this, this.price, price);
        if (Util.fireCancellableEvent(event)) {
            Util.debugLog("A plugin cancelled the price change event.");
            return;
        }
        setDirty();
        this.price = price;
        setSignText();
        update();
    }

    /**
     * Returns the number of free spots in the chest for the particular item.
     *
     * @return remaining space
     */
    @Override
    public int getRemainingSpace() {
        Util.ensureThread(false);
        if (this.unlimited) {
            return -1;
        }
        return Util.countSpace(this.getInventory(), this.getItem());
    }

    /**
     * Returns the number of items this shop has in stock.
     *
     * @return The number of items available for purchase.
     */
    @Override
    public int getRemainingStock() {
        Util.ensureThread(false);
        if (this.unlimited) {
            return -1;
        }
        return Util.countItems(this.getInventory(), this.getItem());
    }

    @Override
    public @NotNull ShopType getShopType() {
        return this.shopType;
    }

    /**
     * Changes a shop type to Bu ying or Selling. Also updates the signs nearby.
     *
     * @param newShopType The new type (ShopType.BUYING or ShopType.SELLING)
     */
    @Override
    public void setShopType(@NotNull ShopType newShopType) {
        Util.ensureThread(false);
        if (this.shopType == newShopType) {
            return; //Ignore if there actually no changes
        }
        setDirty();
        if (Util.fireCancellableEvent(new ShopTypeChangeEvent(this, this.shopType, newShopType))) {
            Util.debugLog(
                "Some addon cancelled shop type changes, target shop: " + this.toString());
            return;
        }
        this.shopType = newShopType;
        this.setSignText();
        update();
    }

    /**
     * Returns a list of signs that are attached to this shop (QuickShop and blank signs only)
     *
     * @return a list of signs that are attached to this shop (QuickShop and blank signs only)
     */
    @Override
    public @NotNull List<Sign> getSigns() {
        Util.ensureThread(false);
        List<Sign> signs = new ArrayList<>(4);
        if (this.getLocation().getWorld() == null) {
            return Collections.emptyList();
        }
        Block[] blocks = new Block[4];
        blocks[0] = location.getBlock().getRelative(BlockFace.EAST);
        blocks[1] = location.getBlock().getRelative(BlockFace.NORTH);
        blocks[2] = location.getBlock().getRelative(BlockFace.SOUTH);
        blocks[3] = location.getBlock().getRelative(BlockFace.WEST);
        for (Block b : blocks) {
            if (b == null) {
                continue;
            }

            BlockState state = PaperLib.getBlockState(b, false).getState();
            if (!(state instanceof Sign)) {
                continue;
            }
            if (!isAttached(b)) {
                continue;
            }
            Sign sign = (Sign) state;
            String[] lines = sign.getLines();
            if (lines[0].isEmpty() && lines[1].isEmpty() && lines[2].isEmpty() && lines[3]
                .isEmpty()) {
                signs.add(sign); //NEW SIGN
                continue;
            }
            String header = lines[0];

            if (lines[1].startsWith(shopSignPattern)) {
                signs.add(sign);
            } else {
                String adminShopHeader = MsgUtil
                    .getMessageOfflinePlayer("signs.header", null, MsgUtil.getMessageOfflinePlayer(
                        "admin-shop", plugin.getServer().getOfflinePlayer(this.getOwner())));
                String signHeaderUsername =
                    MsgUtil.getMessageOfflinePlayer("signs.header", null, this.ownerName(true));
                if (header.contains(adminShopHeader) || header.contains(signHeaderUsername)) {
                    signs.add(sign);
                    //TEXT SIGN
                    //continue
                }
            }
        }

        return signs;
    }

    /**
     * @return The list of players who can manage the shop.
     */
    @NotNull
    @Override
    public List<UUID> getStaffs() {
        return new ArrayList<>(this.moderator
            .getStaffs()); //Clone only, so make sure external calling will use addStaff
    }

    @Override
    public boolean isBuying() {
        return this.shopType == ShopType.BUYING;
    }

    @Override
    public boolean isLoaded() {
        return this.isLoaded;
    }

    @Override
    public boolean isSelling() {
        return this.shopType == ShopType.SELLING;
    }

    @Override
    public boolean isUnlimited() {
        return this.unlimited;
    }

    @Override
    public void setUnlimited(boolean unlimited) {
        this.unlimited = unlimited;
        this.setSignText();
        update();
    }

    /**
     * Check shop is or not still Valid.
     *
     * @return isValid
     */
    @Override
    public boolean isValid() {
        Util.ensureThread(false);
        //this.checkDisplay();
        if (this.isDeleted) {
            return false;
        }
        return Util.canBeShop(this.getLocation().getBlock());
    }

    @Override
    public boolean isDeleted() {
        return this.isDeleted;
    }

    @Override
    public @Nullable DisplayItem getDisplay() {
        return this.displayItem;
    }

    @Override
    public void setDirty() {
        this.dirty = true;
    }

    @Override
    public boolean isDirty() {
        return this.dirty;
    }

    @Override
    public void setDirty(boolean isDirty) {
        this.dirty = isDirty;
    }

    /**
     * Returns a clone of this shop. References to the same display item, itemstack, location and
     * owner as this shop does. Do not modify them or you will modify this shop.
     *
     * <p>**NOT A DEEP CLONE**
     */
    @Override
    public @NotNull ContainerShop clone() {
        return new ContainerShop(this);
    }

    @Override
    public String toString() {
        StringBuilder sb =
            new StringBuilder(
                "Shop "
                    + (location.getWorld() == null ? "unloaded world"
                    : location.getWorld().getName())
                    + "("
                    + location.getBlockX()
                    + ", "
                    + location.getBlockY()
                    + ", "
                    + location.getBlockZ()
                    + ")");
        sb.append(" Owner: ").append(this.ownerName(false)).append(" - ").append(getOwner());
        if (isUnlimited()) {
            sb.append(" Unlimited: true");
        }
        sb.append(" Price: ").append(getPrice());
        //sb.append(" Item: ").append(getItem());
        return sb.toString();
    }

    /**
     * Returns the display item associated with this shop.
     *
     * @return The display item associated with this shop.
     */
    @Nullable
    public DisplayItem getDisplayItem() {
        return this.displayItem;
    }

    /**
     * @return The enchantments the shop has on its items.
     */
    public @NotNull Map<Enchantment, Integer> getEnchants() {
        if (this.item.hasItemMeta() && this.item.getItemMeta().hasEnchants()) {
            return Objects.requireNonNull(this.item.getItemMeta()).getEnchants();
        }
        return Collections.emptyMap();
    }

    /**
     * @return The chest this shop is based on.
     */
    public @Nullable Inventory getInventory() {
        Util.ensureThread(false);
        BlockState state = PaperLib.getBlockState(location.getBlock(), false).getState();
        try {
            if (state.getType() == Material.ENDER_CHEST
                && plugin.getOpenInvPlugin() != null) { //FIXME: Need better impl
                OpenInv openInv = ((OpenInv) plugin.getOpenInvPlugin());
                return openInv.getSpecialEnderChest(
                    Objects.requireNonNull(
                        openInv.loadPlayer(
                            plugin.getServer().getOfflinePlayer(this.moderator.getOwner()))),
                    plugin.getServer().getOfflinePlayer((this.moderator.getOwner())).isOnline())
                    .getBukkitInventory();
            }
        } catch (Exception e) {
            Util.debugLog(e.getMessage());
            return null;
        }
        InventoryHolder container;
        try {
            container = (InventoryHolder) state;
            return container.getInventory();
        } catch (Exception e) {
            if (!createBackup) {
                createBackup = Util.backupDatabase();
                if (createBackup) {
                    plugin.log("Deleting shop " + this + " request by invalid inventory.");
                    this.delete();
                    Util.debugLog(
                        "Inventory doesn't exist anymore: " + this + " shop was removed.");
                }
            } else {
                plugin.log("Deleting shop " + this + " request by invalid inventory.");
                this.delete();
                Util.debugLog("Inventory doesn't exist anymore: " + this + " shop was removed.");
            }
            return null;
        }
    }

    /**
     * Returns true if this shop is a double chest, and the other half is selling/buying the same as
     * this is buying/selling.
     *
     * @return true if this shop is a double chest, and the other half is selling/buying the same as
     * this is buying/selling.
     */
    public boolean isDoubleShop() {
        Util.ensureThread(false);
        if (attachedShop == null) {
            return false;
        }
        if (attachedShop.matches(this.getItem())) {
            // They're both trading the same item
            // They're both buying or both selling => Not a double shop,
            // just two shops.
            // One is buying, one is selling.
            return this.getShopType() != attachedShop.getShopType();
        } else {
            return false;
        }
    }

    /**
     * Updates the attachedShop variable to reflect the currently attached shop, if any.
     * Also updates the left shop status.
     */
    public void updateAttachedShop() {
        Util.ensureThread(false);
        Block attachedChest = Util
            .getSecondHalf(PaperLib.getBlockState(this.getLocation().getBlock(), false).getState());
        if (attachedChest == null) {
            return;
        }
        Shop shop = plugin.getShopManager().getShop(attachedChest.getLocation());
        attachedShop = shop == null ? null : (ContainerShop) shop;

        if (attachedShop != null && attachedShop.matches(this.getItem())) {
            updateLeftShop();
        } else {
            attachedShop = null;
            isLeftShop = false;
        }
    }

    /**
     * This function calculates which block of a double chest is the left block,
     * relative to the direction the chest is facing. Left shops don't spawn items since
     * they merge items with the right shop.
     * It also updates the isLeftShop status of this class to reflect the changes.
     */
    private void updateLeftShop() {
        if (attachedShop == null) {
            return;
        }

        switch (((Chest) getLocation().getBlock().getBlockData()).getFacing()) {
            case WEST:
                // left block has a smaller z value
                isLeftShop = getLocation().getZ() < attachedShop.getLocation().getZ();
                break;
            case EAST:
                // left block has a greater z value
                isLeftShop = getLocation().getZ() > attachedShop.getLocation().getZ();
                break;
            case NORTH:
                // left block has greater x value
                isLeftShop = getLocation().getX() > attachedShop.getLocation().getX();
                break;
            case SOUTH:
                // left block has a smaller x value
                isLeftShop = getLocation().getX() < attachedShop.getLocation().getX();
                break;
            default:
                isLeftShop = false;
        }
    }

    /**
     * Checks to see if it is a real double without updating anything.
     * @return If the chest is a real double chest, as in it is a double and it has the same item.
     */
    public boolean isRealDouble() {
        Util.ensureThread(false);
        if (attachedShop == null) {
            return false;
        }
        return attachedShop.matches(this.getItem());
    }

    @Override
    public boolean isLeftShop() {
        return isLeftShop;
    }

    @Override
    public ContainerShop getAttachedShop() {
        return attachedShop;
    }

    /**
     * Different with isDoubleShop, this method only check the shop is created on the double chest.
     *
     * @return true if create on double chest.
     */
    public boolean isDoubleChestShop() {
        Util.ensureThread(false);
        return Util
            .isDoubleChest(PaperLib.getBlockState(this.getLocation().getBlock(), false).getState());
    }

    /**
     * Check the container still there and we can keep use it.
     */
    public void checkContainer() {
        Util.ensureThread(false);
        if (!this.isLoaded) {
            return;
        }
        if (!Util.isLoaded(this.getLocation())) {
            return;
        }
        if (!Util.canBeShop(this.getLocation().getBlock())) {
            Util.debugLog("Shop at " + this.getLocation() + "@" + this.getLocation().getBlock()
                + " container was missing, unload from memory...");
            this.onUnload();
            this.delete(true);
//            if (!createBackup) {
//                this.createBackup = Util.backupDatabase();
//            }
//            if (createBackup) {
//                plugin.log("Deleting shop " + this + " request by non-shopable container.");
//                this.delete();
//            } else {
//                Util.debugLog("Failed to create backup, shop at " + this.toString() + " won't to delete.");
//            }
        }
    }

    @Override
    public @NotNull String saveExtraToJson() {
        return JsonUtil.getGson().toJson(this.extra);
    }

    /**
     * Gets the plugin's k-v map to storage the data. It is spilt by plugin name, different name
     * have different map, the data won't conflict. But if you plugin name is too common, add a
     * prefix will be a good idea.
     *
     * @param plugin Plugin instance
     * @return The data table
     */
    @Override
    public @NotNull Map<String, Object> getExtra(@NotNull Plugin plugin) {
        Map<String, Object> extraMap = this.extra.get(plugin.getName());
        if (extraMap == null) {
            extraMap = new ConcurrentHashMap<>();
            this.extra.put(plugin.getName(), extraMap);
        }

        return extraMap;
    }

    /**
     * Gets ExtraManager to quick access extra data
     *
     * @param plugin Plugin instance
     * @return The Extra data manager
     */
    @Override
    public @NotNull ShopExtraManager getExtraManager(@NotNull Plugin plugin) {
        return new ShopExtraManager(this, plugin);
    }

    /**
     * Save the extra data to the shop.
     *
     * @param plugin Plugin instace
     * @param data   The data table
     * @deprecated Extra Map doen't need set to save it.
     */
    @Override
    public void setExtra(@NotNull Plugin plugin, @NotNull Map<String, Object> data) {
        setDirty();
        update();
    }

    /**
     * Gets shop status is stacking shop
     *
     * @return The shop stacking status
     */
    @Override
    public boolean isStackingShop() {
        return plugin.isAllowStack() && this.item.getAmount() > 1;
    }

    /**
     * WARNING: This UUID will changed after plugin reload, shop reload or server restart DO NOT USE
     * IT TO STORE DATA!
     *
     * @return Random UUID
     */
    @Override
    public @NotNull UUID getRuntimeRandomUniqueId() {
        return this.runtimeRandomUniqueId;
    }

    /**
     * Gets the currency that shop use
     *
     * @return The currency name
     */
    @Override
    public @Nullable String getCurrency() {
        Map<String, Object> extraMap = getExtra(plugin);
        return (String) extraMap.get("currency");
    }

    /**
     * Sets the currency that shop use
     *
     * @param currency The currency name; null to use default currency
     */
    @Override
    public void setCurrency(@Nullable String currency) {
        Map<String, Object> extraMap = getExtra(plugin);
        if (currency == null) {
            extraMap.remove("currency");
        } else {
            extraMap.put("currency", currency);
        }
        extra.put(plugin.getName(), extraMap);

        setDirty();
        this.update();
    }

    @Override
    public void openPreview(@NotNull Player player) {
        if (inventoryPreview == null) {
            inventoryPreview = new InventoryPreview(plugin, getItem(), player);
        }
        inventoryPreview.show();
    }


}<|MERGE_RESOLUTION|>--- conflicted
+++ resolved
@@ -801,8 +801,7 @@
 
         checkDisplay();
 
-<<<<<<< HEAD
-        if (!isLeftShop) {
+        if (!isLeftShop && plugin.isDisplay()) {
             if (displayItem != null) {
                 displayItem.remove();
             }
@@ -815,10 +814,6 @@
                 }
                 return;
             }
-=======
-        if (!isLeftShop && plugin.isDisplay()) {
-            initDisplayItem();
->>>>>>> 36ef5b5b
             displayItem.spawn();
         }
 
