/*
 * This file is a part of project QuickShop, the name is QuickShop.java
 *  Copyright (C) PotatoCraft Studio and contributors
 *
 *  This program is free software: you can redistribute it and/or modify it
 *  under the terms of the GNU General Public License as published by the
 *  Free Software Foundation, either version 3 of the License, or
 *  (at your option) any later version.
 *
 *  This program is distributed in the hope that it will be useful, but WITHOUT
 *  ANY WARRANTY; without even the implied warranty of MERCHANTABILITY or
 *  FITNESS FOR A PARTICULAR PURPOSE. See the GNU General Public License
 *  for more details.
 *
 *  You should have received a copy of the GNU General Public License
 *  along with this program. If not, see <http://www.gnu.org/licenses/>.
 *
 */

package org.maxgamer.quickshop;

import com.google.common.collect.ImmutableList;
import com.google.common.collect.Lists;
import com.sk89q.worldedit.bukkit.WorldEditPlugin;
import lombok.Getter;
import lombok.Setter;
import me.minebuilders.clearlag.Clearlag;
import me.minebuilders.clearlag.listeners.ItemMergeListener;
import org.apache.commons.lang.StringUtils;
import org.bukkit.Bukkit;
import org.bukkit.ChatColor;
import org.bukkit.OfflinePlayer;
import org.bukkit.command.PluginCommand;
import org.bukkit.configuration.ConfigurationSection;
import org.bukkit.configuration.file.FileConfiguration;
import org.bukkit.configuration.file.YamlConfiguration;
import org.bukkit.entity.Player;
import org.bukkit.event.HandlerList;
import org.bukkit.event.entity.ItemSpawnEvent;
import org.bukkit.plugin.*;
import org.bukkit.plugin.java.JavaPlugin;
import org.bukkit.plugin.java.JavaPluginLoader;
import org.bukkit.scheduler.BukkitRunnable;
import org.bukkit.scheduler.BukkitTask;
import org.jetbrains.annotations.NotNull;
import org.jetbrains.annotations.Nullable;
import org.maxgamer.quickshop.api.QuickShopAPI;
import org.maxgamer.quickshop.builtinlistener.InternalListener;
import org.maxgamer.quickshop.chat.QuickChat;
import org.maxgamer.quickshop.chat.QuickChatType;
import org.maxgamer.quickshop.chat.platform.minedown.BungeeQuickChat;
import org.maxgamer.quickshop.command.CommandManager;
import org.maxgamer.quickshop.database.*;
import org.maxgamer.quickshop.economy.*;
import org.maxgamer.quickshop.event.QSReloadEvent;
import org.maxgamer.quickshop.integration.IntegrateStage;
import org.maxgamer.quickshop.integration.IntegrationHelper;
import org.maxgamer.quickshop.integration.worldguard.WorldGuardIntegration;
import org.maxgamer.quickshop.listener.*;
import org.maxgamer.quickshop.listener.worldedit.WorldEditAdapter;
import org.maxgamer.quickshop.nonquickshopstuff.com.rylinaux.plugman.util.PluginUtil;
import org.maxgamer.quickshop.permission.PermissionManager;
import org.maxgamer.quickshop.shop.*;
import org.maxgamer.quickshop.util.Timer;
import org.maxgamer.quickshop.util.*;
import org.maxgamer.quickshop.util.compatibility.CompatibilityManager;
import org.maxgamer.quickshop.util.config.ConfigProvider;
import org.maxgamer.quickshop.util.envcheck.*;
import org.maxgamer.quickshop.util.matcher.item.BukkitItemMatcherImpl;
import org.maxgamer.quickshop.util.matcher.item.ItemMatcher;
import org.maxgamer.quickshop.util.matcher.item.QuickShopItemMatcherImpl;
import org.maxgamer.quickshop.util.reporter.error.RollbarErrorReporter;
import org.maxgamer.quickshop.watcher.*;

import java.io.BufferedInputStream;
import java.io.File;
import java.io.IOException;
import java.io.InputStreamReader;
import java.net.URISyntaxException;
import java.nio.file.Files;
import java.nio.file.Path;
import java.nio.file.Paths;
import java.util.*;
import java.util.Map.Entry;
import java.util.logging.Level;

import static java.nio.file.StandardCopyOption.REPLACE_EXISTING;

public class QuickShop extends JavaPlugin {

    /**
     * The active instance of QuickShop
     * You shouldn't use this if you really need it.
     */
    @Deprecated
    public static QuickShop instance;

    /**
     * The manager to check permissions.
     */
    private static PermissionManager permissionManager;
    private static boolean loaded = false;
    /**
     * If running environment test
     */
    @Getter
    private static volatile boolean testing = false;
    /**
     * WIP
     */
    @Getter
    private final CompatibilityManager compatibilityTool = new CompatibilityManager(this);
    /**
     * The shop limites.
     */
    @Getter
    private final Map<String, Integer> limits = new HashMap<>(15);
    private final ConfigProvider configProvider = new ConfigProvider(this);
    @Getter
    private final List<BukkitTask> timerTaskList = new ArrayList<>(3);
    @Getter
    private final GameVersion gameVersion = GameVersion.get(Util.getNMSVersion());
    boolean onLoadCalled = false;
    @Getter
    private IntegrationHelper integrationHelper;
    /**
     * The BootError, if it not NULL, plugin will stop loading and show setted errors when use /qs
     */
    @Nullable
    @Getter
    @Setter
    private BootError bootError;
    @Getter
    private CommandManager commandManager;
    /**
     * Contains all SQL tasks
     */
    @Getter
    private DatabaseHelper databaseHelper;
    /**
     * Queued database manager
     */
    @Getter
    private DatabaseManager databaseManager;
    /**
     * Default database prefix, can overwrite by config
     */
    @Getter
    private String dbPrefix = "";
    /**
     * Whether we should use display items or not
     */
    @Getter
    private boolean display = true;
    @Getter
    private int displayItemCheckTicks;
    @Getter
    private DisplayWatcher displayWatcher;
    /**
     * The economy we hook into for transactions
     */
    @Getter
    private Economy economy;
    @Getter
    private ItemMatcher itemMatcher;
    /**
     * Language manager, to select which language will loaded.
     */
    @Getter
    private Language language;
    /**
     * Whether or not to limit players shop amounts
     */
    @Getter
    private boolean limit = false;

    @Nullable
    @Getter
    private LogWatcher logWatcher;
    /**
     * bStats, good helper for metrics.
     */
    private Metrics metrics;
    /**
     * The plugin OpenInv (null if not present)
     */
    @Getter
    private Plugin openInvPlugin;
    /**
     * The plugin PlaceHolderAPI(null if not present)
     */
    @Getter
    private Plugin placeHolderAPI;
    /**
     * A util to call to check some actions permission
     */
    @Getter
    private PermissionChecker permissionChecker;
    /**
     * Whether we players are charged a fee to change the price on their shop (To help deter endless
     * undercutting
     */
    @Getter
    private boolean priceChangeRequiresFee = false;
    /**
     * The error reporter to help devs report errors to Sentry.io
     */
    @Getter
    private RollbarErrorReporter sentryErrorReporter;
    /**
     * The server UniqueID, use to the ErrorReporter
     */
    @Getter
    private UUID serverUniqueID;
    private boolean setupDBonEnableding = false;
    /**
     * Rewrited shoploader, more faster.
     */
    @Getter
    private ShopLoader shopLoader;
    /**
     * The Shop Manager used to store shops
     */
    @Getter
    private ShopManager shopManager;
    @Getter
    private DisplayAutoDespawnWatcher displayAutoDespawnWatcher;
    @Getter
    private OngoingFeeWatcher ongoingFeeWatcher;
    @Getter
    private SignUpdateWatcher signUpdateWatcher;
    @Getter
    private ShopContainerWatcher shopContainerWatcher;
    @Getter
    private @Deprecated
    DisplayDupeRemoverWatcher displayDupeRemoverWatcher;
    @Getter
    private boolean enabledAsyncDisplayDespawn;
    @Getter
    private String previewProtectionLore;
    @Getter
    private Plugin blockHubPlugin;
    @Getter
    private Plugin lwcPlugin;
    @Getter
    private Cache shopCache;
    @Getter
    private boolean allowStack;
    @Getter
    private EnvironmentChecker environmentChecker;
    @Getter
    @Nullable
    private UpdateWatcher updateWatcher;
    @Getter
    private BuildInfo buildInfo;
    @Getter
    private QuickChatType quickChatType = QuickChatType.BUNGEECHAT;
    @Getter
    private QuickChat quickChat = new BungeeQuickChat();
    @Getter
    @Nullable
    private String currency = null;
    @Getter
    private ShopControlPanel shopControlPanelManager;
    @Getter
    private CalendarWatcher calendarWatcher;
    @Getter
    private Plugin worldEditPlugin;
    @Getter
    private WorldEditAdapter worldEditAdapter;

    /**
     * Use for mock bukkit
     */
    public QuickShop() {
        super();
    }

    /**
     * Use for mock bukkit
     */
    protected QuickShop(JavaPluginLoader loader, PluginDescriptionFile description, File dataFolder, File file) {
        super(loader, description, dataFolder, file);
        System.getProperties().setProperty("org.maxgamer.quickshop.util.envcheck.skip.SIGNATURE_VERIFY", "true");

    }

    @NotNull
    public static QuickShop getInstance() {
        return instance;
    }

    /**
     * Returns QS version, this method only exist on QSRR forks If running other QSRR forks,, result
     * may not is "Reremake x.x.x" If running QS offical, Will throw exception.
     *
     * @return Plugin Version
     */
    public static String getVersion() {
        return QuickShop.instance.getDescription().getVersion();
    }

    /**
     * Get the permissionManager as static
     *
     * @return the permission Manager.
     */
    public static PermissionManager getPermissionManager() {
        return permissionManager;
    }

    /**
     * Return the QSRR's fork edition name, you can modify this if you want create yourself fork.
     *
     * @return The fork name.
     */
    public static String getFork() {
        return "Reremake";
    }

    /**
     * Get the Player's Shop limit.
     *
     * @param p The player you want get limit.
     * @return int Player's shop limit
     */
    public int getShopLimit(@NotNull Player p) {
        int max = getConfig().getInt("limits.default");
        for (Entry<String, Integer> entry : limits.entrySet()) {
            if (entry.getValue() > max && getPermissionManager().hasPermission(p, entry.getKey())) {
                max = entry.getValue();
            }
        }
        return max;
    }

    /**
     * Load 3rdParty plugin support module.
     */
    private void load3rdParty() {
        // added for compatibility reasons with OpenInv - see
        // https://github.com/KaiKikuchi/QuickShop/issues/139
        if (getConfig().getBoolean("plugin.OpenInv")) {
            this.openInvPlugin = Bukkit.getPluginManager().getPlugin("OpenInv");
            if (this.openInvPlugin != null) {
                getLogger().info("Successfully loaded OpenInv support!");
            }
        }
        if (getConfig().getBoolean("plugin.PlaceHolderAPI")) {
            this.placeHolderAPI = Bukkit.getPluginManager().getPlugin("PlaceholderAPI");
            if (this.placeHolderAPI != null) {
                getLogger().info("Successfully loaded PlaceHolderAPI support!");
            }
        }
        if (getConfig().getBoolean("plugin.BlockHub")) {
            this.blockHubPlugin = Bukkit.getPluginManager().getPlugin("BlockHub");
            if (this.blockHubPlugin != null) {
                getLogger().info("Successfully loaded BlockHub support!");
            }
        }
        if (getConfig().getBoolean("plugin.WorldEdit")) {
            String nmsVersion = Util.getNMSVersion();
            GameVersion gameVersion = GameVersion.get(nmsVersion);
            this.worldEditPlugin = Bukkit.getPluginManager().getPlugin("WorldEdit");
            if (this.worldEditPlugin != null) {
                this.worldEditAdapter = new WorldEditAdapter(this, (WorldEditPlugin) this.worldEditPlugin);
                this.worldEditAdapter.register();
                getLogger().info("Successfully loaded WorldEdit support!");
            }
        }

        if (getConfig().getBoolean("plugin.LWC")) {
            this.lwcPlugin = Bukkit.getPluginManager().getPlugin("LWC");
            if (this.lwcPlugin != null) {
                if (Util.isMethodAvailable("com.griefcraft.lwc.LWC", "findProtection", org.bukkit.Location.class)) {
                    getLogger().info("Successfully loaded LWC support!");
                } else {
                    getLogger().warning("Unsupported LWC version, please make sure you are using the modern version of LWC!");
                    this.lwcPlugin = null;
                }
            }
        }
        compatibilityTool.searchAndRegisterPlugins();
        if (this.display) {
            //VirtualItem support
            if (DisplayItem.getNowUsing() == DisplayType.VIRTUALITEM) {
                getLogger().info("Using Virtual Item display, loading ProtocolLib support...");
                Plugin protocolLibPlugin = Bukkit.getPluginManager().getPlugin("ProtocolLib");
                if (protocolLibPlugin != null && protocolLibPlugin.isEnabled()) {
                    getLogger().info("Successfully loaded ProtocolLib support!");
                } else {
                    getLogger().warning("Failed to load ProtocolLib support, fallback to real item display");
                    getConfig().set("shop.display-type", 0);
                    saveConfig();
                }
            }

            if (DisplayItem.getNowUsing() == DisplayType.REALITEM && Bukkit.getPluginManager().getPlugin("ClearLag") != null) {
                try {
                    Clearlag clearlag = (Clearlag) Bukkit.getPluginManager().getPlugin("ClearLag");
                    for (RegisteredListener clearLagListener : ItemSpawnEvent.getHandlerList().getRegisteredListeners()) {
                        if (!clearLagListener.getPlugin().equals(clearlag)) {
                            continue;
                        }
                        if (clearLagListener.getListener().getClass().equals(ItemMergeListener.class)) {
                            ItemSpawnEvent.getHandlerList().unregister(clearLagListener.getListener());
                            getLogger().warning("+++++++++++++++++++++++++++++++++++++++++++");
                            getLogger().severe("Detected incompatible module of ClearLag-ItemMerge module, it will broken the QuickShop display, we already unregister this module listener!");
                            getLogger().severe("Please turn off it in the ClearLag config.yml or turn off the QuickShop display feature!");
                            getLogger().severe("If you didn't do that, this message will keep spam in your console every times you server boot up!");
                            getLogger().warning("+++++++++++++++++++++++++++++++++++++++++++");
                        }
                    }
                } catch (Exception ignored) {
                }
            }
        }
    }

    /**
     * Tries to load the economy and its core. If this fails, it will try to use vault. If that fails,
     * it will return false.
     *
     * @return true if successful, false if the core is invalid or is not found, and vault cannot be
     * used.
     */

    public boolean loadEcon() {
        try {
            // EconomyCore core = new Economy_Vault();
            EconomyCore core = null;
            switch (EconomyType.fromID(getConfig().getInt("economy-type"))) {
                case UNKNOWN:
                    setupBootError(new BootError(this.getLogger(), "Can't load the Economy provider, invaild value in config.yml."), true);
                    return false;
                case VAULT:
                    core = new Economy_Vault(this);
                    Util.debugLog("Now using the Vault economy system.");
                    if (getConfig().getDouble("tax", 0) > 0) {

                        try {
                            String taxAccount = getConfig().getString("tax-account", "tax");
                            if (!(taxAccount == null || taxAccount.isEmpty())) {
                                OfflinePlayer tax;
                                if (Util.isUUID(taxAccount)) {
                                    tax = Bukkit.getOfflinePlayer(UUID.fromString(taxAccount));
                                } else {
                                    tax = Bukkit.getOfflinePlayer(Objects.requireNonNull(taxAccount));
                                }
                                if (!tax.hasPlayedBefore()) {
                                    Economy_Vault vault = (Economy_Vault) core;
                                    if (vault.isValid()) {
                                        if (!Objects.requireNonNull(vault.getVault()).hasAccount(tax)) {
                                            try {
                                                Util.debugLog("Tax account not exists! Creating...");
                                                getLogger().warning("QuickShop detected tax account not exists, we're trying to create one. If you see any errors, please change tax-account in config.yml to server owner in-game username");
                                                if (vault.getVault().createPlayerAccount(tax)) {
                                                    getLogger().info("Tax account created.");
                                                } else {
                                                    getLogger().warning("Cannot to create tax-account,  please change tax-account in config.yml to server owner in-game username");
                                                }
                                            } catch (Exception ignored) {
                                            }
                                            if (!vault.getVault().hasAccount(tax)) {
                                                getLogger().warning("Tax account's player never played this server before, that may cause server lagg or economy system error, you should change that name. But if this warning not cause any issues, you can safety ignore this.");
                                            }
                                        }

                                    }
                                }
                            }
                        } catch (Exception ignored) {
                            Util.debugLog("Failed to fix account issue.");
                        }
                    }
                    break;
                case GEMS_ECONOMY:
                    core = new Economy_GemsEconomy(this);
                    Util.debugLog("Now using the GemsEconomy economy system.");
                    break;
                case TNE:
                    core = new Economy_TNE(this);
                    Util.debugLog("Now using the TNE economy system.");
                    break;
                default:
                    Util.debugLog("No any economy provider selected.");
                    break;
            }
            if (core == null) {
                return false;
            }
            if (!core.isValid()) {
                setupBootError(BuiltInSolution.econError(), false);
                return false;
            } else {
                this.economy = new Economy(this, ServiceInjector.getEconomyCore(core));
                return true;
            }
        } catch (Exception e) {
            this.getSentryErrorReporter().ignoreThrow();
            getLogger().log(Level.WARNING, "Something going wrong when loading up economy system", e);
            getLogger().severe("QuickShop could not hook into a economy/Not found Vault or Reserve!");
            getLogger().severe("QuickShop CANNOT start!");
            setupBootError(BuiltInSolution.econError(), false);
            getLogger().severe("Plugin listeners was disabled, please fix the economy issue.");
            return false;
        }
    }

    /**
     * Logs the given string to qs.log, if QuickShop is configured to do so.
     *
     * @param s The string to log. It will be prefixed with the date and time.
     */
    public void log(@NotNull String s) {
        Util.debugLog("[SHOP LOG] " + s);
        if (this.getLogWatcher() == null) {
            return;
        }
        this.getLogWatcher().log(s);
    }

    @Override
    public @NotNull FileConfiguration getConfig() {
        return configProvider.get();
    }

    @Override
    public void saveConfig() {
        configProvider.save();
    }

    /**
     * Reloads QuickShops config
     */
    @Override
    public void reloadConfig() {
        configProvider.reload();
        // Load quick variables
        this.display = this.getConfig().getBoolean("shop.display-items");
        this.priceChangeRequiresFee = this.getConfig().getBoolean("shop.price-change-requires-fee");
        this.displayItemCheckTicks = this.getConfig().getInt("shop.display-items-check-ticks");
        this.allowStack = this.getConfig().getBoolean("shop.allow-stacks");
        this.quickChatType = QuickChatType.fromID(this.getConfig().getInt("chat-type"));
        this.quickChat = QuickChatType.createByType(this.quickChatType);
        this.currency = this.getConfig().getString("currency");
        if (StringUtils.isEmpty(this.currency)) {
            this.currency = null;
        }
        language = new Language(this); // Init locale
        if (this.getConfig().getBoolean("logging.enable")) {
            logWatcher = new LogWatcher(this, new File(getDataFolder(), "qs.log"));
        } else {
            logWatcher = null;
        }
    }

    /**
     * Early than onEnable, make sure instance was loaded in first time.
     */
    @Override
    public void onLoad() {
        this.onLoadCalled = true;
        getLogger().info("QuickShop " + getFork() + " - Early boot step - Booting up...");
        //BEWARE THESE ONLY RUN ONCE
        instance = this;
        this.buildInfo = new BuildInfo(getResource("BUILDINFO"));
        runtimeCheck(EnvCheckEntry.Stage.ON_LOAD);
        getLogger().info("Reading the configuration...");
        this.initConfiguration();
        QuickShopAPI._internal_access_only_setupApi(this);
        //noinspection ResultOfMethodCallIgnored
        getDataFolder().mkdirs();
        this.bootError = null;
        getLogger().info("Loading up integration modules.");
        this.integrationHelper = new IntegrationHelper(this);
        this.integrationHelper.callIntegrationsLoad(IntegrateStage.onLoadBegin);
        if (getConfig().getBoolean("integration.worldguard.enable")) {
            Plugin wg = Bukkit.getPluginManager().getPlugin("WorldGuard");
            // WG require register flags when onLoad called.
            if (wg != null) {
                this.integrationHelper.register(new WorldGuardIntegration(this));
            }
        }


        this.integrationHelper.callIntegrationsLoad(IntegrateStage.onLoadAfter);
        getLogger().info("QuickShop " + getFork() + " - Early boot step - Booted up...");
    }

    @Override
    public void onDisable() {

        getLogger().info("QuickShop is finishing remaining work, this may need a while...");
        if (sentryErrorReporter != null) {
            sentryErrorReporter.unregister();
        }

        if (this.integrationHelper != null) {
            this.integrationHelper.callIntegrationsUnload(IntegrateStage.onUnloadBegin);
        }
        Util.debugLog("Unloading all shops...");
        try {
            if (this.getShopManager() != null) {
                this.getShopManager().getLoadedShops().forEach(Shop::onUnload);
            }
        } catch (Exception ignored) {
        }
        Util.debugLog("Unregister hooks...");
        if (worldEditAdapter != null) {
            worldEditAdapter.unregister();
        }

        Util.debugLog("Calling integrations...");
        if (integrationHelper != null) {
            integrationHelper.callIntegrationsUnload(IntegrateStage.onUnloadAfter);
            integrationHelper.unregisterAll();
        }
        compatibilityTool.unregisterAll();

        Util.debugLog("Cleaning up resources and unloading all shops...");
        /* Remove all display items, and any dupes we can find */
        if (shopManager != null) {
            shopManager.clear();
        }

        Util.debugLog("Cleaning up database queues...");
        if (this.getDatabaseManager() != null) {
            this.getDatabaseManager().unInit();
        }

        Util.debugLog("Unregistering tasks...");
        if (logWatcher != null) {
            logWatcher.close();
        }
        for (BukkitTask bukkitTask : timerTaskList) {
            if (!bukkitTask.isCancelled()) {
                bukkitTask.cancel();
            }
        }
        timerTaskList.clear();
        if (calendarWatcher != null) {
            calendarWatcher.stop();
        }
        /* Unload UpdateWatcher */
        if (this.updateWatcher != null) {
            this.updateWatcher.uninit();
        }

        Util.debugLog("Cleanup tasks...");

        try {
            Bukkit.getScheduler().cancelTasks(this);
        } catch (Throwable ignored) {
        }

        Util.debugLog("Cleanup listeners...");
        HandlerList.unregisterAll(this);

        Util.debugLog("All shutdown work is finished.");

    }

    public void reload() {
        PluginManager pluginManager = getServer().getPluginManager();
        try {
            File file = Paths.get(getClass().getProtectionDomain().getCodeSource().getLocation().toURI()).toFile();
            //When quickshop was updated, we need to stop reloading
            if (getUpdateWatcher() != null) {
                File updatedJar = getUpdateWatcher().getUpdater().getUpdatedJar();
                if (updatedJar != null) {
                    throw new IllegalStateException("Failed to reload QuickShop! Please consider restarting the server. (Plugin was updated)");
                }
            }
            if (!file.exists()) {
                throw new IllegalStateException("Failed to reload QuickShop! Please consider restarting the server. (Failed to find plugin jar)");
            }
            Throwable throwable = PluginUtil.unload(this);
            if (throwable != null) {
                throw new IllegalStateException("Failed to reload QuickShop! Please consider restarting the server. (Plugin unloading has failed)", throwable);
            }
            Plugin plugin = pluginManager.loadPlugin(file);
            if (plugin != null) {
                plugin.onLoad();
                pluginManager.enablePlugin(plugin);
            } else {
                throw new IllegalStateException("Failed to reload QuickShop! Please consider restarting the server. (Plugin loading has failed)");
            }
        } catch (URISyntaxException | InvalidDescriptionException | InvalidPluginException e) {
            throw new RuntimeException("Failed to reload QuickShop! Please consider restarting the server.", e);
        }
    }

    private void initConfiguration() {
        /* Process the config */
        try {
            saveDefaultConfig();
        } catch (IllegalArgumentException resourceNotFoundException) {
            getLogger().severe("Failed to save config.yml from jar, The binary file of QuickShop may damaged. Please re-download from our website.");
        }
        reloadConfig();
        /*
        From https://bukkit.gamepedia.com/Configuration_API_Reference#CopyDefaults:
        The copyDefaults option changes the behavior of Configuration's save method.
        By default, the defaults of the configuration will not be written to the target save file.
        If set to true, it will write out the default values, to the target file.
        However, once written, you will not be able to tell the difference between a default and a value from the configuration.
        ==========================================================================================================================
        getConfig().options().copyDefaults(true).header("Read the example-configuration.yml file to get commented example config file."); // Load defaults.
        saveDefaultConfig();
        reloadConfig();
        */
        getConfig().options().copyHeader(false).header(
                "=================================\n" +
                        "=    QuickShop  Configuration   =\n" +
                        "=================================\n" +
                        "\nNotes:\n" +
                        "Please read the example-configuration.yml file to get a commented example config.\n" +
                        "Please read the example-configuration.yml file to get a commented example config.\n" +
                        "Please read the example-configuration.yml file to get a commented example config.\n"
        );
        if (getConfig().getInt("config-version", 0) == 0) {
            getConfig().set("config-version", 1);
        }
        /* It will generate a new UUID above updateConfig */
        this.serverUniqueID = UUID.fromString(Objects.requireNonNull(getConfig().getString("server-uuid", String.valueOf(UUID.randomUUID()))));
        try {
            updateConfig(getConfig().getInt("config-version"));
        } catch (IOException exception) {
            getLogger().log(Level.WARNING, "Failed to update configuration", exception);
        }
        try {
            MsgUtil.loadI18nFile();
        } catch (Exception e) {
            getLogger().log(Level.WARNING, "Error when loading translation", e);
        }

    }
    private void runtimeCheck(@NotNull EnvCheckEntry.Stage stage) {
        testing = true;
        environmentChecker = new org.maxgamer.quickshop.util.envcheck.EnvironmentChecker(this);
        ResultReport resultReport = environmentChecker.run(stage);
        if (resultReport.getFinalResult().ordinal() > CheckResult.WARNING.ordinal()) {
            StringJoiner joiner = new StringJoiner("\n", "", "");
            for (Entry<EnvCheckEntry, ResultContainer> result : resultReport.getResults().entrySet()) {
                if (result.getValue().getResult().ordinal() > CheckResult.WARNING.ordinal()) {
                    joiner.add(String.format("- [%s/%s] %s", result.getValue().getResult().getDisplay(), result.getKey().name(), result.getValue().getResultMessage()));
                }
            }
            setupBootError(new BootError(this.getLogger(), joiner.toString()), true);
            //noinspection ConstantConditions
            Util.mainThreadRun(() -> getCommand("qs").setTabCompleter(this)); //Disable tab completer
        }
        testing = false;
    }

    @Override
    public void onEnable() {
        if (!this.onLoadCalled) {
            getLogger().severe("FATAL: onLoad not called and QuickShop trying patching them... Some Integrations will won't work or work incorrectly!");
            try {
                onLoad();
            } catch (Throwable ignored) {
            }
        }
        Timer enableTimer = new Timer(true);
        this.integrationHelper.callIntegrationsLoad(IntegrateStage.onEnableBegin);

        getLogger().info("QuickShop " + getFork());

        /* Check the running envs is support or not. */
        getLogger().info("Starting plugin self-test, please wait...");
        runtimeCheck(EnvCheckEntry.Stage.ON_ENABLE);

        QuickShopAPI._internal_access_only_setupApi(this);

        getLogger().info("Reading the configuration...");
        this.initConfiguration();
        getLogger().info("Developers: " + Util.list2String(this.getDescription().getAuthors()));
        getLogger().info("Original author: Netherfoam, Timtower, KaiNoMood");
        getLogger().info("Let's start loading the plugin");
        getLogger().info("Chat processor selected: " + this.quickChatType.name());

        /* Process Metrics and Sentry error reporter. */
        metrics = new Metrics(this, 3320);

        try {
            if (!getConfig().getBoolean("auto-report-errors")) {
                Util.debugLog("Error reporter was disabled!");
            } else {
                sentryErrorReporter = new RollbarErrorReporter(this);
            }
        } catch (Throwable th) {
            getLogger().warning("Cannot load the Sentry Error Reporter: " + th.getMessage());
            getLogger().warning("Because our error reporter doesn't work, please report this error to developer, thank you!");
        }

        /* Initalize the Utils */
        this.loadItemMatcher();
        Util.initialize();
        try {
            MsgUtil.loadI18nFile();
        } catch (Exception e) {
            getLogger().log(Level.WARNING, "Error when loading translation", e);
        }
        MsgUtil.loadItemi18n();
        MsgUtil.loadEnchi18n();
        MsgUtil.loadPotioni18n();
        shopControlPanelManager = new ShopControlPanel(this);
        this.previewProtectionLore = MsgUtil.getMessageOfflinePlayer("quickshop-gui-preview", null);
        if (this.previewProtectionLore == null || this.previewProtectionLore.isEmpty()) {
            this.previewProtectionLore = ChatColor.RED + "FIXME: DON'T SET THIS TO EMPTY STRING";
        }

        /* Load 3rd party supports */
        load3rdParty();

        //Load the database
        setupDBonEnableding = true;
        setupDatabase();

        setupDBonEnableding = false;

        /* Initalize the tools */
        // Create the shop manager.
        permissionManager = new PermissionManager(this);
        // This should be inited before shop manager
        if (this.display && getConfig().getBoolean("shop.display-auto-despawn")) {
            this.enabledAsyncDisplayDespawn = true;
            this.displayAutoDespawnWatcher = new DisplayAutoDespawnWatcher(this);
            //BUKKIT METHOD SHOULD ALWAYS EXECUTE ON THE SERVER MAIN THEAD
            this.displayAutoDespawnWatcher.runTaskTimer(this, 20, getConfig().getInt("shop.display-check-time")); // not worth async
        }

        getLogger().info("Registering commands...");
        /* PreInit for BootError feature */
        commandManager = new CommandManager(this);
        //noinspection ConstantConditions
        getCommand("qs").setExecutor(commandManager);
        //noinspection ConstantConditions
        getCommand("qs").setTabCompleter(commandManager);

        this.registerCustomCommands();

        this.shopManager = new ShopManager(this);

        this.permissionChecker = new PermissionChecker(this);

        ConfigurationSection limitCfg = this.getConfig().getConfigurationSection("limits");
        if (limitCfg != null) {
            this.limit = limitCfg.getBoolean("use", false);
            limitCfg = limitCfg.getConfigurationSection("ranks");
            for (String key : Objects.requireNonNull(limitCfg).getKeys(true)) {
                limits.put(key, limitCfg.getInt(key));
            }
        }
        if (getConfig().getInt("shop.finding.distance") > 100) {
            getLogger().severe("Shop find distance is too high! It may cause lag! Pick a number under 100!");
        }

        if (getConfig().getBoolean("use-caching")) {
            this.shopCache = new Cache(this);
        } else {
            this.shopCache = null;
        }

        signUpdateWatcher = new SignUpdateWatcher();
        shopContainerWatcher = new ShopContainerWatcher();
        if (display && DisplayItem.getNowUsing() != DisplayType.VIRTUALITEM) {
            displayDupeRemoverWatcher = new DisplayDupeRemoverWatcher();
            timerTaskList.add(displayDupeRemoverWatcher.runTaskTimerAsynchronously(this, 0, 1));
        }
        /* Load all shops. */
        shopLoader = new ShopLoader(this);
        shopLoader.loadShops();

        getLogger().info("Registering listeners...");
        // Register events
        // Listeners (These don't)
        new BlockListener(this, this.shopCache).register();
        new PlayerListener(this).register();
        new WorldListener(this).register();
        // Listeners - We decide which one to use at runtime
        new ChatListener(this).register();
        new ChunkListener(this).register();
        new CustomInventoryListener(this).register();
        new ShopProtectionListener(this, this.shopCache).register();
        new PluginListener(this).register();
        new EconomySetupListener(this).register();
        // shopVaildWatcher = new ShopVaildWatcher(this);
        ongoingFeeWatcher = new OngoingFeeWatcher(this);
        InternalListener internalListener = new InternalListener(this);
        Bukkit.getPluginManager().registerEvents(internalListener, this);
        if (isDisplay() && DisplayItem.getNowUsing() != DisplayType.VIRTUALITEM) {
            displayWatcher = new DisplayWatcher(this);
            new DisplayProtectionListener(this, this.shopCache).register();
            if (Bukkit.getPluginManager().getPlugin("ClearLag") != null) {
                new ClearLaggListener(this).register();
            }
        }
        if (getConfig().getBoolean("shop.lock")) {
            new LockListener(this, this.shopCache).register();
        }
        getLogger().info("Cleaning MsgUtils...");
        MsgUtil.loadTransactionMessages();
        MsgUtil.clean();
        if (this.getConfig().getBoolean("updater", true)) {
            updateWatcher = new UpdateWatcher();
            updateWatcher.init();
        }


        /* Delay the Ecoonomy system load, give a chance to let economy system regiser. */
        /* And we have a listener to listen the ServiceRegisterEvent :) */
        Util.debugLog("Loading economy system...");
        new BukkitRunnable() {
            @Override
            public void run() {
                loadEcon();
            }
        }.runTaskLater(this, 1);
        Util.debugLog("Registering watchers...");
        calendarWatcher = new CalendarWatcher(this);
        // shopVaildWatcher.runTaskTimer(this, 0, 20 * 60); // Nobody use it
        timerTaskList.add(signUpdateWatcher.runTaskTimer(this, 0, 10));
        timerTaskList.add(shopContainerWatcher.runTaskTimer(this, 0, 5)); // Nobody use it

        if (logWatcher != null) {
            timerTaskList.add(logWatcher.runTaskTimerAsynchronously(this, 10, 10));
            getLogger().info("Log actions is enabled, actions will log in the qs.log file!");
        }
        if (getConfig().getBoolean("shop.ongoing-fee.enable")) {
            getLogger().info("Ongoing fee feature is enabled.");
            timerTaskList.add(ongoingFeeWatcher.runTaskTimerAsynchronously(this, 0, getConfig().getInt("shop.ongoing-fee.ticks")));
        }
        integrationHelper.searchAndRegisterPlugins();
        this.integrationHelper.callIntegrationsLoad(IntegrateStage.onEnableAfter);
        new BukkitRunnable() {
            @Override
            public void run() {
                getLogger().info("Registering bStats metrics...");
                submitMeritcs();
            }
        }.runTask(this);
        if (loaded) {
            getServer().getPluginManager().callEvent(new QSReloadEvent(this));
        } else {
            loaded = true;
        }
        calendarWatcher = new CalendarWatcher(this);
        calendarWatcher.start();
        Util.debugLog("Now using display-type: " + DisplayItem.getNowUsing().name());
        getLogger().info("QuickShop Loaded! " + enableTimer.stopAndGetTimePassed() + " ms.");
    }

    private void loadItemMatcher() {
        ItemMatcher defItemMatcher;
        switch (getConfig().getInt("matcher.work-type")) {
            case 1:
                defItemMatcher = new BukkitItemMatcherImpl(this);
                break;
            case 0:
            default:
                defItemMatcher = new QuickShopItemMatcherImpl(this);
                break;
        }
        this.itemMatcher = ServiceInjector.getItemMatcher(defItemMatcher);
    }

    /**
     * Setup the database
     *
     * @return The setup result
     */
    private boolean setupDatabase() {
        getLogger().info("Setting up database...");
        try {
            ConfigurationSection dbCfg = getConfig().getConfigurationSection("database");
            AbstractDatabaseCore dbCore;
            if (Objects.requireNonNull(dbCfg).getBoolean("mysql")) {
                // MySQL database - Required database be created first.
                dbPrefix = dbCfg.getString("prefix");
                if (dbPrefix == null || "none".equals(dbPrefix)) {
                    dbPrefix = "";
                }
                String user = dbCfg.getString("user");
                String pass = dbCfg.getString("password");
                String host = dbCfg.getString("host");
                String port = dbCfg.getString("port");
                String database = dbCfg.getString("database");
                boolean useSSL = dbCfg.getBoolean("usessl");
                dbCore = new MySQLCore(this, Objects.requireNonNull(host, "MySQL host can't be null"), Objects.requireNonNull(user, "MySQL username can't be null"), Objects.requireNonNull(pass, "MySQL password can't be null"), Objects.requireNonNull(database, "MySQL database name can't be null"), Objects.requireNonNull(port, "MySQL port can't be null"), useSSL);
            } else {
                // SQLite database - Doing this handles file creation
                dbCore = new SQLiteCore(this, new File(this.getDataFolder(), "shops.db"));
            }
            this.databaseManager = new DatabaseManager(this, ServiceInjector.getDatabaseCore(dbCore));
            // Make the database up to date
            this.databaseHelper = new DatabaseHelper(this, this.databaseManager);
        } catch (DatabaseManager.ConnectionException e) {
            getLogger().log(Level.SEVERE, "Error when connecting to the database", e);
            if (setupDBonEnableding) {
                bootError = BuiltInSolution.databaseError();
            }
            return false;
        } catch (Exception e) {
            getLogger().log(Level.SEVERE, "Error when setup database", e);
            getServer().getPluginManager().disablePlugin(this);
            if (setupDBonEnableding) {
                bootError = BuiltInSolution.databaseError();
            }
            return false;
        }
        return true;
    }

    private void submitMeritcs() {
        if (!getConfig().getBoolean("disabled-metrics")) {
            String vaultVer;
            Plugin vault = Bukkit.getPluginManager().getPlugin("Vault");
            if (vault != null) {
                vaultVer = vault.getDescription().getVersion();
            } else {
                vaultVer = "Vault not found";
            }
            // Use internal Metric class not Maven for solve plugin name issues
            String economyType = Economy.getNowUsing().name();
            if (getEconomy() != null) {
                economyType = this.getEconomy().getName();
            }
            String eventAdapter;
            if (getConfig().getInt("shop.protection-checking-handler") == 1) {
                eventAdapter = "QUICKSHOP";
            } else {
                eventAdapter = "BUKKIT";
            }
            // Version
            metrics.addCustomChart(new Metrics.SimplePie("server_version", Bukkit::getVersion));
            metrics.addCustomChart(new Metrics.SimplePie("bukkit_version", Bukkit::getBukkitVersion));
            metrics.addCustomChart(new Metrics.SimplePie("vault_version", () -> vaultVer));
            metrics.addCustomChart(new Metrics.SimplePie("use_display_items", () -> Util.boolean2Status(getConfig().getBoolean("shop.display-items"))));
            metrics.addCustomChart(new Metrics.SimplePie("use_locks", () -> Util.boolean2Status(getConfig().getBoolean("shop.lock"))));
            metrics.addCustomChart(new Metrics.SimplePie("use_sneak_action", () -> Util.boolean2Status(getConfig().getBoolean("shop.interact.sneak-to-create") || getConfig().getBoolean("shop.interact.sneak-to-trade") || getConfig().getBoolean("shop.interact.sneak-to-control"))));
            metrics.addCustomChart(new Metrics.SimplePie("shop_find_distance", () -> getConfig().getString("shop.finding.distance")));
            String finalEconomyType = economyType;
            metrics.addCustomChart(new Metrics.SimplePie("economy_type", () -> finalEconomyType));
            metrics.addCustomChart(new Metrics.SimplePie("use_display_auto_despawn", () -> String.valueOf(getConfig().getBoolean("shop.display-auto-despawn"))));
            metrics.addCustomChart(new Metrics.SimplePie("use_enhance_display_protect", () -> String.valueOf(getConfig().getBoolean("shop.enchance-display-protect"))));
            metrics.addCustomChart(new Metrics.SimplePie("use_enhance_shop_protect", () -> String.valueOf(getConfig().getBoolean("shop.enchance-shop-protect"))));
            metrics.addCustomChart(new Metrics.SimplePie("use_ongoing_fee", () -> String.valueOf(getConfig().getBoolean("shop.ongoing-fee.enable"))));
            metrics.addCustomChart(new Metrics.SimplePie("database_type", () -> this.getDatabaseManager().getDatabase().getName()));
            metrics.addCustomChart(new Metrics.SimplePie("display_type", () -> DisplayItem.getNowUsing().name()));
            metrics.addCustomChart(new Metrics.SimplePie("itemmatcher_type", () -> this.getItemMatcher().getName()));
            metrics.addCustomChart(new Metrics.SimplePie("use_stack_item", () -> String.valueOf(this.isAllowStack())));
            metrics.addCustomChart(new Metrics.SimplePie("chat_adapter", () -> this.getQuickChatType().name()));
            metrics.addCustomChart(new Metrics.SimplePie("event_adapter", () -> eventAdapter));
            metrics.addCustomChart(new Metrics.SingleLineChart("shops_created_on_all_servers", () -> this.getShopManager().getAllShops().size()));
            // Exp for stats, maybe i need improve this, so i add this.// Submit now!
            getLogger().info("Metrics submitted.");
        } else {
            getLogger().info("You have disabled mertics, Skipping...");
        }

    }


    private void updateConfig(int selectedVersion) throws IOException {
        String serverUUID = getConfig().getString("server-uuid");
        if (serverUUID == null || serverUUID.isEmpty()) {
            UUID uuid = UUID.randomUUID();
            serverUUID = uuid.toString();
            getConfig().set("server-uuid", serverUUID);
        }
        if (selectedVersion == 1) {
            getConfig().set("disabled-metrics", false);
            getConfig().set("config-version", 2);
            selectedVersion = 2;
        }
        if (selectedVersion == 2) {
            getConfig().set("protect.minecart", true);
            getConfig().set("protect.entity", true);
            getConfig().set("protect.redstone", true);
            getConfig().set("protect.structuregrow", true);
            getConfig().set("protect.explode", true);
            getConfig().set("protect.hopper", true);
            getConfig().set("config-version", 3);
            selectedVersion = 3;
        }
        if (selectedVersion == 3) {
            getConfig().set("shop.alternate-currency-symbol", '$');
            getConfig().set("config-version", 4);
            selectedVersion = 4;
        }
        if (selectedVersion == 4) {
            getConfig().set("updater", true);
            getConfig().set("config-version", 5);
            selectedVersion = 5;
        }
        if (selectedVersion == 5) {
            getConfig().set("config-version", 6);
            selectedVersion = 6;
        }
        if (selectedVersion == 6) {
            getConfig().set("shop.sneak-to-control", false);
            getConfig().set("config-version", 7);
            selectedVersion = 7;
        }
        if (selectedVersion == 7) {
            getConfig().set("database.prefix", "none");
            getConfig().set("config-version", 8);
            selectedVersion = 8;
        }
        if (selectedVersion == 8) {
            getConfig().set("limits.old-algorithm", false);
            getConfig().set("plugin.ProtocolLib", false);
            getConfig().set("shop.ignore-unlimited", false);
            getConfig().set("config-version", 9);
            selectedVersion = 9;
        }
        if (selectedVersion == 9) {
            getConfig().set("shop.enable-enderchest", true);
            getConfig().set("config-version", 10);
            selectedVersion = 10;
        }
        if (selectedVersion == 10) {
            getConfig().set("shop.pay-player-from-unlimited-shop-owner", null); // Removed
            getConfig().set("config-version", 11);
            selectedVersion = 11;
        }
        if (selectedVersion == 11) {
            getConfig().set("shop.enable-enderchest", null); // Removed
            getConfig().set("plugin.OpenInv", true);
            List<String> shoppable = getConfig().getStringList("shop-blocks");
            shoppable.add("ENDER_CHEST");
            getConfig().set("shop-blocks", shoppable);
            getConfig().set("config-version", 12);
            selectedVersion = 12;
        }
        if (selectedVersion == 12) {
            getConfig().set("plugin.ProtocolLib", null); // Removed
            getConfig().set("plugin.BKCommonLib", null); // Removed
            getConfig().set("database.use-varchar", null); // Removed
            getConfig().set("database.reconnect", null); // Removed
            getConfig().set("display-items-check-ticks", 1200);
            getConfig().set("shop.bypass-owner-check", null); // Removed
            getConfig().set("config-version", 13);
            selectedVersion = 13;
        }
        if (selectedVersion == 13) {
            getConfig().set("config-version", 14);
            selectedVersion = 14;
        }
        if (selectedVersion == 14) {
            getConfig().set("plugin.AreaShop", null);
            getConfig().set("shop.special-region-only", null);
            getConfig().set("config-version", 15);
            selectedVersion = 15;
        }
        if (selectedVersion == 15) {
            getConfig().set("ongoingfee", null);
            getConfig().set("shop.display-item-show-name", false);
            getConfig().set("shop.auto-fetch-shop-messages", true);
            getConfig().set("config-version", 16);
            selectedVersion = 16;
        }
        if (selectedVersion == 16) {
            getConfig().set("config-version", 17);
            selectedVersion = 17;
        }
        if (selectedVersion == 17) {
            getConfig().set("ignore-cancel-chat-event", false);
            getConfig().set("float", null);
            getConfig().set("config-version", 18);
            selectedVersion = 18;
        }
        if (selectedVersion == 18) {
            getConfig().set("shop.disable-vault-format", false);
            getConfig().set("config-version", 19);
            selectedVersion = 19;
        }
        if (selectedVersion == 19) {
            getConfig().set("shop.allow-shop-without-space-for-sign", true);
            getConfig().set("config-version", 20);
            selectedVersion = 20;
        }
        if (selectedVersion == 20) {
            getConfig().set("shop.maximum-price", -1);
            getConfig().set("config-version", 21);
            selectedVersion = 21;
        }
        if (selectedVersion == 21) {
            getConfig().set("shop.sign-material", "OAK_WALL_SIGN");
            getConfig().set("config-version", 22);
            selectedVersion = 22;
        }
        if (selectedVersion == 22) {
            getConfig().set("include-offlineplayer-list", "false");
            getConfig().set("config-version", 23);
            selectedVersion = 23;
        }
        if (selectedVersion == 23) {
            getConfig().set("lockette.enable", null);
            getConfig().set("lockette.item", null);
            getConfig().set("lockette.lore", null);
            getConfig().set("lockette.displayname", null);
            getConfig().set("float", null);
            getConfig().set("lockette.enable", true);
            getConfig().set("shop.blacklist-world", Lists.newArrayList("disabled_world_name"));
            getConfig().set("config-version", 24);
            selectedVersion = 24;
        }
        if (selectedVersion == 24) {
            getConfig().set("config-version", 25);
            selectedVersion = 25;
        }
        if (selectedVersion == 25) {
            String language = getConfig().getString("language");
            if (language == null || language.isEmpty() || "default".equals(language)) {
                getConfig().set("language", "en");
            }
            getConfig().set("config-version", 26);
            selectedVersion = 26;
        }
        if (selectedVersion == 26) {
            getConfig().set("database.usessl", false);
            getConfig().set("config-version", 27);
            selectedVersion = 27;
        }
        if (selectedVersion == 27) {
            getConfig().set("queue.enable", true);
            getConfig().set("queue.shops-per-tick", 20);
            getConfig().set("config-version", 28);
            selectedVersion = 28;
        }
        if (selectedVersion == 28) {
            getConfig().set("database.queue", true);
            getConfig().set("config-version", 29);
            selectedVersion = 29;
        }
        if (selectedVersion == 29) {
            getConfig().set("plugin.Multiverse-Core", null);
            getConfig().set("shop.protection-checking", true);
            getConfig().set("config-version", 30);
            selectedVersion = 30;
        }
        if (selectedVersion == 30) {
            getConfig().set("auto-report-errors", true);
            getConfig().set("config-version", 31);
            selectedVersion = 31;
        }
        if (selectedVersion == 31) {
            getConfig().set("shop.display-type", 0);
            getConfig().set("config-version", 32);
            selectedVersion = 32;
        }
        if (selectedVersion == 32) {
            getConfig().set("effect.sound.ontabcomplete", true);
            getConfig().set("effect.sound.oncommand", true);
            getConfig().set("effect.sound.ononclick", true);
            getConfig().set("config-version", 33);
            selectedVersion = 33;
        }
        if (selectedVersion == 33) {
            getConfig().set("matcher.item.damage", true);
            getConfig().set("matcher.item.displayname", true);
            getConfig().set("matcher.item.lores", true);
            getConfig().set("matcher.item.enchs", true);
            getConfig().set("matcher.item.potions", true);
            getConfig().set("matcher.item.attributes", true);
            getConfig().set("matcher.item.itemflags", true);
            getConfig().set("matcher.item.custommodeldata", true);
            getConfig().set("config-version", 34);
            selectedVersion = 34;
        }
        if (selectedVersion == 34) {
            if (getConfig().getInt("shop.display-items-check-ticks") == 1200) {
                getConfig().set("shop.display-items-check-ticks", 6000);
            }
            getConfig().set("config-version", 35);
            selectedVersion = 35;
        }
        if (selectedVersion == 35) {
            getConfig().set("queue", null); // Close it for everyone
            getConfig().set("config-version", 36);
            selectedVersion = 36;
        }
        if (selectedVersion == 36) {
            getConfig().set("economy-type", 0); // Close it for everyone
            getConfig().set("config-version", 37);
            selectedVersion = 37;
        }
        if (selectedVersion == 37) {
            getConfig().set("shop.ignore-cancel-chat-event", true);
            getConfig().set("config-version", 38);
            selectedVersion = 38;
        }
        if (selectedVersion == 38) {
            getConfig().set("protect.inventorymove", true);
            getConfig().set("protect.spread", true);
            getConfig().set("protect.fromto", true);
            getConfig().set("protect.minecart", null);
            getConfig().set("protect.hopper", null);
            getConfig().set("config-version", 39);
            selectedVersion = 39;
        }
        if (selectedVersion == 39) {
            getConfig().set("update-sign-when-inventory-moving", true);
            getConfig().set("config-version", 40);
            selectedVersion = 39;
        }
        if (selectedVersion == 40) {
            getConfig().set("allow-economy-loan", false);
            getConfig().set("config-version", 41);
            selectedVersion = 41;
        }
        if (selectedVersion == 41) {
            getConfig().set("send-display-item-protection-alert", true);
            getConfig().set("config-version", 42);
            selectedVersion = 42;
        }
        if (selectedVersion == 42) {
            getConfig().set("config-version", 43);
            selectedVersion = 43;
        }
        if (selectedVersion == 43) {
            getConfig().set("config-version", 44);
            selectedVersion = 44;
        }
        if (selectedVersion == 44) {
            getConfig().set("matcher.item.repaircost", false);
            getConfig().set("config-version", 45);
            selectedVersion = 45;
        }
        if (selectedVersion == 45) {
            getConfig().set("shop.display-item-use-name", true);
            getConfig().set("config-version", 46);
            selectedVersion = 46;
        }
        if (selectedVersion == 46) {
            getConfig().set("shop.max-shops-checks-in-once", 100);
            getConfig().set("config-version", 47);
            selectedVersion = 47;
        }
        if (selectedVersion == 47) {
            getConfig().set("config-version", 48);
            selectedVersion = 48;
        }
        if (selectedVersion == 48) {
            getConfig().set("permission-type", null);
            getConfig().set("shop.use-protection-checking-filter", null);
            getConfig().set("shop.protection-checking-filter", null);
            getConfig().set("config-version", 49);
            selectedVersion = 49;
        }
        if (selectedVersion == 49 || selectedVersion == 50) {
            getConfig().set("shop.enchance-display-protect", false);
            getConfig().set("shop.enchance-shop-protect", false);
            getConfig().set("protect", null);
            getConfig().set("config-version", 51);
            selectedVersion = 51;
        }
        if (selectedVersion < 60) { // Ahhh fuck versions
            getConfig().set("config-version", 60);
            selectedVersion = 60;
        }
        if (selectedVersion == 60) { // Ahhh fuck versions
            getConfig().set("shop.strict-matches-check", null);
            getConfig().set("shop.display-auto-despawn", true);
            getConfig().set("shop.display-despawn-range", 10);
            getConfig().set("shop.display-check-time", 10);
            getConfig().set("config-version", 61);
            selectedVersion = 61;
        }
        if (selectedVersion == 61) { // Ahhh fuck versions
            getConfig().set("shop.word-for-sell-all-items", "all");
            getConfig().set("plugin.PlaceHolderAPI", true);
            getConfig().set("config-version", 62);
            selectedVersion = 62;
        }
        if (selectedVersion == 62) { // Ahhh fuck versions
            getConfig().set("shop.display-auto-despawn", false);
            getConfig().set("shop.word-for-trade-all-items", getConfig().getString("shop.word-for-sell-all-items"));

            getConfig().set("config-version", 63);
            selectedVersion = 63;
        }
        if (selectedVersion == 63) { // Ahhh fuck versions
            getConfig().set("shop.ongoing-fee.enable", false);
            getConfig().set("shop.ongoing-fee.ticks", 42000);
            getConfig().set("shop.ongoing-fee.cost-per-shop", 2);
            getConfig().set("shop.ongoing-fee.ignore-unlimited", true);
            getConfig().set("config-version", 64);
            selectedVersion = 64;
        }
        if (selectedVersion == 64) {
            getConfig().set("shop.allow-free-shop", false);
            getConfig().set("config-version", 65);
            selectedVersion = 65;
        }
        if (selectedVersion == 65) {
            getConfig().set("shop.minimum-price", 0.01);
            getConfig().set("config-version", 66);
            selectedVersion = 66;
        }
        if (selectedVersion == 66) {
            getConfig().set("use-decimal-format", false);
            getConfig().set("decimal-format", "#,###.##");
            getConfig().set("shop.show-owner-uuid-in-controlpanel-if-op", false);
            getConfig().set("config-version", 67);
            selectedVersion = 67;
        }
        if (selectedVersion == 67) {
            getConfig().set("disable-debuglogger", false);
            getConfig().set("matcher.use-bukkit-matcher", null);
            getConfig().set("config-version", 68);
            selectedVersion = 68;
        }
        if (selectedVersion == 68) {
            getConfig().set("shop.blacklist-lores", Lists.newArrayList("SoulBound"));
            getConfig().set("config-version", 69);
            selectedVersion = 69;
        }
        if (selectedVersion == 69) {
            getConfig().set("shop.display-item-use-name", false);
            getConfig().set("config-version", 70);
            selectedVersion = 70;
        }
        if (selectedVersion == 70) {
            getConfig().set("cachingpool.enable", false);
            getConfig().set("cachingpool.maxsize", 100000000);
            getConfig().set("config-version", 71);
            selectedVersion = 71;
        }
        if (selectedVersion == 71) {
            if (Objects.equals(getConfig().getString("language"), "en")) {
                getConfig().set("language", "en-US");
            }
            getConfig().set("server-platform", 0);
            getConfig().set("config-version", 72);
            selectedVersion = 72;
        }
        if (selectedVersion == 72) {
            if (getConfig().getBoolean("use-deciaml-format")) {
                getConfig().set("use-decimal-format", getConfig().getBoolean("use-deciaml-format"));
            } else {
                getConfig().set("use-decimal-format", false);
            }
            getConfig().set("use-deciaml-format", null);

            getConfig().set("shop.force-load-downgrade-items.enable", false);
            getConfig().set("shop.force-load-downgrade-items.method", 0);
            getConfig().set("config-version", 73);
            selectedVersion = 73;
        }
        if (selectedVersion == 73) {
            getConfig().set("mixedeconomy.deposit", "eco give {0} {1}");
            getConfig().set("mixedeconomy.withdraw", "eco take {0} {1}");
            getConfig().set("config-version", 74);
            selectedVersion = 74;
        }
        if (selectedVersion == 74) {
            String langUtilsLanguage = getConfig().getString("langutils-language", "en_us");
            getConfig().set("langutils-language", null);
            if ("en_us".equals(langUtilsLanguage)) {
                langUtilsLanguage = "default";
            }
            getConfig().set("game-language", langUtilsLanguage);
            getConfig().set("maximum-digits-in-price", -1);
            getConfig().set("config-version", 75);
            selectedVersion = 75;
        }
        if (selectedVersion == 75) {
            getConfig().set("langutils-language", null);
            if (getConfig().getString("game-language") == null) {
                getConfig().set("game-language", "default");
            }
            getConfig().set("config-version", 76);
            selectedVersion = 76;
        }
        if (selectedVersion == 76) {
            getConfig().set("database.auto-fix-encoding-issue-in-database", false);
            getConfig().set("send-shop-protection-alert", false);
            getConfig().set("send-display-item-protection-alert", false);
            getConfig().set("shop.use-fast-shop-search-algorithm", false);
            getConfig().set("config-version", 77);
            selectedVersion = 77;
        }
        if (selectedVersion == 77) {
            getConfig().set("integration.towny.enable", false);
            getConfig().set("integration.towny.create", new String[]{"SHOPTYPE", "MODIFY"});
            getConfig().set("integration.towny.trade", new String[]{});
            getConfig().set("integration.worldguard.enable", false);
            getConfig().set("integration.worldguard.create", new String[]{"FLAG", "CHEST_ACCESS"});
            getConfig().set("integration.worldguard.trade", new String[]{});
            getConfig().set("integration.plotsquared.enable", false);
            getConfig().set("integration.plotsquared.enable", false);
            getConfig().set("integration.plotsquared.enable", false);
            getConfig().set("integration.residence.enable", false);
            getConfig().set("integration.residence.create", new String[]{"FLAG", "interact", "use"});
            getConfig().set("integration.residence.trade", new String[]{});

            getConfig().set("integration.factions.enable", false);
            getConfig().set("integration.factions.create.flag", new String[]{});
            getConfig().set("integration.factions.trade.flag", new String[]{});
            getConfig().set("integration.factions.create.require.open", false);
            getConfig().set("integration.factions.create.require.normal", true);
            getConfig().set("integration.factions.create.require.wilderness", false);
            getConfig().set("integration.factions.create.require.peaceful", true);
            getConfig().set("integration.factions.create.require.permanent", false);
            getConfig().set("integration.factions.create.require.safezone", false);
            getConfig().set("integration.factions.create.require.own", false);
            getConfig().set("integration.factions.create.require.warzone", false);
            getConfig().set("integration.factions.trade.require.open", false);
            getConfig().set("integration.factions.trade.require.normal", true);
            getConfig().set("integration.factions.trade.require.wilderness", false);
            getConfig().set("integration.factions.trade.require.peaceful", false);
            getConfig().set("integration.factions.trade.require.permanent", false);
            getConfig().set("integration.factions.trade.require.safezone", false);
            getConfig().set("integration.factions.trade.require.own", false);
            getConfig().set("integration.factions.trade.require.warzone", false);
            getConfig().set("anonymous-metrics", null);
            getConfig().set("shop.ongoing-fee.async", true);
            getConfig().set("config-version", 78);
            selectedVersion = 78;
        }
        if (selectedVersion == 78) {
            getConfig().set("shop.display-type-specifics", null);
            getConfig().set("config-version", 79);
            selectedVersion = 79;
        }
        if (selectedVersion == 79) {
            getConfig().set("matcher.item.books", true);
            getConfig().set("config-version", 80);
            selectedVersion = 80;
        }
        if (selectedVersion == 80) {
            getConfig().set("shop.use-fast-shop-search-algorithm", true);
            getConfig().set("config-version", 81);
            selectedVersion = 81;
        }
        if (selectedVersion == 81) {
            getConfig().set("config-version", 82);
            selectedVersion = 82;
        }
        if (selectedVersion == 82) {
            getConfig().set("matcher.item.banner", true);
            getConfig().set("config-version", 83);
            selectedVersion = 83;
        }
        if (selectedVersion == 83) {
            getConfig().set("matcher.item.banner", true);
            getConfig().set("protect.explode", true);
            getConfig().set("config-version", 84);
            selectedVersion = 84;
        }
        if (selectedVersion == 84) {
            getConfig().set("disable-debuglogger", null);
            getConfig().set("config-version", 85);
            selectedVersion = 85;
        }
        if (selectedVersion == 85) {
            getConfig().set("config-version", 86);
            selectedVersion = 86;
        }
        if (selectedVersion == 86) {
            getConfig().set("shop.use-fast-shop-search-algorithm", true);
            getConfig().set("config-version", 87);
            selectedVersion = 87;
        }
        if (selectedVersion == 87) {
            getConfig().set("plugin.BlockHub.enable", true);
            getConfig().set("plugin.BlockHub.only", false);
            if (Bukkit.getPluginManager().getPlugin("ProtocolLib") != null) {
                getConfig().set("shop.display-type", 2);
            }
            getConfig().set("config-version", 88);
            selectedVersion = 88;
        }
        if (selectedVersion == 88) {
            getConfig().set("respect-item-flag", true);
            getConfig().set("config-version", 89);
            selectedVersion = 89;
        }
        if (selectedVersion == 89) {
            getConfig().set("use-caching", true);
            getConfig().set("config-version", 90);
            selectedVersion = 90;
        }
        if (selectedVersion == 90) {
            getConfig().set("protect.hopper", true);
            getConfig().set("config-version", 91);
            selectedVersion = 91;
        }
        if (selectedVersion == 91) {
            getConfig().set("database.queue-commit-interval", 2);
            getConfig().set("config-version", 92);
            selectedVersion = 92;
        }
        if (selectedVersion == 92) {
            getConfig().set("send-display-item-protection-alert", false);
            getConfig().set("send-shop-protection-alert", false);
            getConfig().set("disable-creative-mode-trading", false);
            getConfig().set("disable-super-tool", false);
            getConfig().set("allow-owner-break-shop-sign", false);
            getConfig().set("matcher.item.skull", true);
            getConfig().set("matcher.item.firework", true);
            getConfig().set("matcher.item.map", true);
            getConfig().set("matcher.item.leatherArmor", true);
            getConfig().set("matcher.item.fishBucket", true);
            getConfig().set("matcher.item.suspiciousStew", true);
            getConfig().set("matcher.item.shulkerBox", true);
            getConfig().set("config-version", 93);
            selectedVersion = 93;
        }
        if (selectedVersion == 93) {
            getConfig().set("disable-creative-mode-trading", null);
            getConfig().set("disable-super-tool", null);
            getConfig().set("allow-owner-break-shop-sign", null);
            getConfig().set("shop.disable-creative-mode-trading", true);
            getConfig().set("shop.disable-super-tool", true);
            getConfig().set("shop.allow-owner-break-shop-sign", false);
            getConfig().set("config-version", 94);
            selectedVersion = 94;
        }
        if (selectedVersion == 94) {
            if (getConfig().isSet("price-restriction")) {
                getConfig().set("shop.price-restriction", getConfig().getStringList("price-restriction"));
                getConfig().set("price-restriction", null);
            } else {
                getConfig().set("shop.price-restriction", new ArrayList<>(0));
            }
            getConfig().set("enable-log4j", null);
            getConfig().set("config-version", 95);
            selectedVersion = 95;
        }
        if (selectedVersion == 95) {
            getConfig().set("shop.allow-stacks", false);
            getConfig().set("shop.display-allow-stacks", false);
            getConfig().set("custom-item-stacksize", new ArrayList<>(0));
            getConfig().set("config-version", 96);
            selectedVersion = 96;
        }
        if (selectedVersion == 96) {
            getConfig().set("shop.deny-non-shop-items-to-shop-container", false);
            getConfig().set("config-version", 97);
            selectedVersion = 97;
        }
        if (selectedVersion == 97) {
            getConfig().set("shop.disable-quick-create", false);
            getConfig().set("config-version", 98);
            selectedVersion = 98;
        }
        if (selectedVersion == 98) {
            getConfig().set("config-version", 99);
            selectedVersion = 99;
        }
        if (selectedVersion == 99) {
            getConfig().set("shop.currency-symbol-on-right", false);
            getConfig().set("config-version", 100);
            selectedVersion = 100;
        }
        if (selectedVersion == 100) {
            getConfig().set("integration.towny.ignore-disabled-worlds", false);
            getConfig().set("config-version", 101);
            selectedVersion = 101;
        }
        if (selectedVersion == 101) {
            getConfig().set("matcher.work-type", 1);
            getConfig().set("work-type", null);
            getConfig().set("plugin.LWC", true);
            getConfig().set("config-version", 102);
            selectedVersion = 102;
        }
        if (selectedVersion == 102) {
            getConfig().set("protect.entity", true);
            getConfig().set("config-version", 103);
            selectedVersion = 103;
        }
        if (selectedVersion == 103) {
            getConfig().set("integration.worldguard.whitelist-mode", false);
            getConfig().set("integration.factions.whitelist-mode", true);
            getConfig().set("integration.plotsquared.whitelist-mode", true);
            getConfig().set("integration.residence.whitelist-mode", true);
            getConfig().set("config-version", 104);
            selectedVersion = 104;
        }
        if (selectedVersion == 104) {
            getConfig().set("cachingpool", null);
            getConfig().set("config-version", 105);
            selectedVersion = 105;
        }
        if (selectedVersion == 105) {
            getConfig().set("shop.interact.sneak-to-create", getConfig().getBoolean("shop.sneak-to-create"));
            getConfig().set("shop.sneak-to-create", null);
            getConfig().set("shop.interact.sneak-to-trade", getConfig().getBoolean("shop.sneak-to-trade"));
            getConfig().set("shop.sneak-to-trade", null);
            getConfig().set("shop.interact.sneak-to-control", getConfig().getBoolean("shop.sneak-to-control"));
            getConfig().set("shop.sneak-to-control", null);
            getConfig().set("config-version", 106);
            selectedVersion = 106;
        }
        if (selectedVersion == 106) {
            getConfig().set("shop.use-enchantment-for-enchanted-book", false);
            getConfig().set("config-version", 107);
            selectedVersion = 107;
        }
        if (selectedVersion == 107) {
            getConfig().set("integration.lands.enable", false);
            getConfig().set("integration.lands.whitelist-mode", false);
            getConfig().set("integration.lands.ignore-disabled-worlds", true);
            getConfig().set("config-version", 108);
            selectedVersion = 108;
        }
        if (selectedVersion == 108) {
            getConfig().set("debug.shop-deletion", false);
            getConfig().set("config-version", 109);
            selectedVersion = 109;
        }
        if (selectedVersion == 109) {
            getConfig().set("shop.protection-checking-blacklist", Collections.singletonList("disabled_world"));
            getConfig().set("config-version", 110);
            selectedVersion = 110;
        }
        if (selectedVersion == 110) {
            getConfig().set("integration.worldguard.any-owner", true);
            getConfig().set("config-version", 111);
            selectedVersion = 111;
        }
        if (selectedVersion == 111) {
            getConfig().set("logging.enable", getConfig().getBoolean("log-actions"));
            getConfig().set("logging.log-actions", getConfig().getBoolean("log-actions"));
            getConfig().set("logging.log-balance", true);
            getConfig().set("logging.file-size", 10);
            getConfig().set("debug.disable-debuglogger", false);
            getConfig().set("trying-fix-banlance-insuffient", false);
            getConfig().set("log-actions", null);
            getConfig().set("config-version", 112);
            selectedVersion = 112;
        }
        if (selectedVersion == 112) {
            getConfig().set("integration.lands.delete-on-lose-permission", false);
            getConfig().set("config-version", 113);
            selectedVersion = 113;
        }
        if (selectedVersion == 113) {
            getConfig().set("config-damaged", false);
            getConfig().set("config-version", 114);
            selectedVersion = 114;
        }
        if (selectedVersion == 114) {
            getConfig().set("shop.interact.interact-mode", getConfig().getBoolean("shop.interact.switch-mode") ? 0 : 1);
            getConfig().set("shop.interact.switch-mode", null);
            getConfig().set("config-version", 115);
            selectedVersion = 115;
        }
        if (selectedVersion == 115) {
            getConfig().set("integration.griefprevention.enable", false);
            getConfig().set("integration.griefprevention.whitelist-mode", false);
            getConfig().set("integration.griefprevention.create", "Inventory");
            getConfig().set("integration.griefprevention.trade", Collections.emptyList());
            getConfig().set("config-version", 116);
            selectedVersion = 116;
        }
        if (selectedVersion == 116) {
            getConfig().set("shop.sending-stock-message-to-staffs", false);
            getConfig().set("integration.towny.delete-shop-on-resident-leave", false);
            getConfig().set("config-version", 117);
            selectedVersion = 117;
        }
        if (selectedVersion == 117) {
            getConfig().set("shop.finding.distance", getConfig().getInt("shop.find-distance"));
            getConfig().set("shop.finding.limit", 10);
            getConfig().set("shop.find-distance", null);
            getConfig().set("config-version", ++selectedVersion);
        }
        if (selectedVersion == 118) {
            getConfig().set("shop.finding.oldLogic", false);
            getConfig().set("config-version", ++selectedVersion);
        }
        if (selectedVersion == 119) {
            getConfig().set("debug.adventure", false);
            getConfig().set("shop.finding.all", false);
            getConfig().set("chat-type", 0);
            getConfig().set("config-version", ++selectedVersion);
        }
        if (selectedVersion == 120) {
            getConfig().set("shop.finding.exclude-out-of-stock", false);
            getConfig().set("chat-type", 0);
            getConfig().set("config-version", ++selectedVersion);
        }
        if (selectedVersion == 121) {
            getConfig().set("shop.protection-checking-handler", 0);
            getConfig().set("shop.protection-checking-listener-blacklist", Collections.singletonList("ignored_listener"));
            getConfig().set("config-version", ++selectedVersion);
        }
        if (selectedVersion == 122) {
            getConfig().set("currency", "");
            getConfig().set("shop.alternate-currency-symbol-list", Arrays.asList("CNY;¥", "USD;$"));
            getConfig().set("config-version", ++selectedVersion);
        }
        if (selectedVersion == 123) {
            getConfig().set("integration.fabledskyblock.enable", false);
            getConfig().set("integration.fabledskyblock.whitelist-mode", false);
            getConfig().set("config-version", ++selectedVersion);
        }
        if (selectedVersion == 124) {
            getConfig().set("plugin.BKCommonLib", true);
            getConfig().set("config-version", ++selectedVersion);
        }
        if (selectedVersion == 125) {
            getConfig().set("integration.superiorskyblock.enable", false);
            getConfig().set("integration.superiorskyblock.owner-create-only", false);
            getConfig().set("integration.superiorskyblock.delete-shop-on-member-leave", true);
            getConfig().set("shop.interact.swap-click-behavior", false);
            getConfig().set("config-version", ++selectedVersion);
        }
        if (selectedVersion == 126) {
            getConfig().set("debug.delete-corrupt-shops", false);
            getConfig().set("config-version", ++selectedVersion);
        }

        if (selectedVersion == 127) {
            getConfig().set("integration.plotsquared.delete-when-user-untrusted", true);
            getConfig().set("integration.towny.delete-shop-on-plot-clear", true);
            getConfig().set("config-version", ++selectedVersion);
        }
        if (selectedVersion == 128) {
            getConfig().set("shop.force-use-item-original-name", false);
            getConfig().set("integration.griefprevention.delete-on-claim-trust-changed", false);
            getConfig().set("config-version", ++selectedVersion);
        }

        if (selectedVersion == 129) {
            getConfig().set("shop.use-global-virtual-item-queue", false);
            getConfig().set("config-version", ++selectedVersion);
        }

        if (selectedVersion == 130) {
            getConfig().set("plugin.WorldEdit", true);
            getConfig().set("config-version", ++selectedVersion);
        }
        if (selectedVersion == 131) {
            getConfig().set("custom-commands", ImmutableList.of("shop", "chestshop", "cshop"));
            getConfig().set("unlimited-shop-owner-change", false);
            getConfig().set("unlimited-shop-owner-change-account", "quickshop");
            getConfig().set("config-version", ++selectedVersion);
        }
        if (selectedVersion == 132) {
            getConfig().set("shop.sign-glowing", false);
            getConfig().set("shop.sign-dye-color", "null");
            getConfig().set("unlimited-shop-owner-change-account", "quickshop");
            getConfig().set("config-version", ++selectedVersion);
        }
        if (selectedVersion == 133) {
            getConfig().set("integration.griefprevention.delete-on-claim-unclaimed", false);
            getConfig().set("integration.griefprevention.delete-on-claim-expired", false);
            getConfig().set("config-version", ++selectedVersion);
        }
        if (selectedVersion == 134) {
            getConfig().set("integration.griefprevention.delete-on-claim-resized", false);
            getConfig().set("config-version", ++selectedVersion);
        }
        if (selectedVersion == 135) {
            getConfig().set("integration.advancedregionmarket.enable", true);
            getConfig().set("config-version", ++selectedVersion);
        }
        if (selectedVersion == 136) {
<<<<<<< HEAD
            getConfig().set("integration.griefprevention.delete-on-subclaim-created", true);
            getConfig().set("config-version", ++selectedVersion);
        }
=======
            getConfig().set("shop.use-global-virtual-item-queue", null);
            getConfig().set("config-version", ++selectedVersion);
        }

>>>>>>> 7c743a72

        if (getConfig().getInt("matcher.work-type") != 0 && GameVersion.get(ReflectFactory.getServerVersion()).name().contains("1_16")) {
            getLogger().warning("You are not using QS Matcher, it may meeting item comparing issue mentioned there: https://hub.spigotmc.org/jira/browse/SPIGOT-5063");
        }

        try (InputStreamReader buildInConfigReader = new InputStreamReader(new BufferedInputStream(Objects.requireNonNull(getResource("config.yml"))))) {
            new ConfigurationFixer(this, YamlConfiguration.loadConfiguration(buildInConfigReader)).fix();
        }

        saveConfig();
        reloadConfig();

        //Delete old example configuration files
        new File(getDataFolder(), "example.config.yml").delete();
        new File(getDataFolder(), "example-configuration.txt").delete();

        Path exampleConfigFile = new File(getDataFolder(), "example-configuration.yml").toPath();
        try {
            Files.copy(Objects.requireNonNull(getResource("config.yml")), exampleConfigFile, REPLACE_EXISTING);
        } catch (IOException ioe) {
            getLogger().warning("Error when creating the example config file: " + ioe.getMessage());
        }
    }

    public void setupBootError(BootError bootError, boolean unregisterListeners) {
        this.bootError = bootError;
        if (unregisterListeners) {
            HandlerList.unregisterAll(this);
        }
        Bukkit.getScheduler().cancelTasks(this);
    }

    public void registerCustomCommands() {
        List<String> customCommands = getConfig().getStringList("custom-commands");
        PluginCommand quickShopCommand = getCommand("qs");
        if (quickShopCommand == null) {
            getLogger().warning("Failed to get QuickShop PluginCommand instance.");
            return;
        }
        List<String> aliases = quickShopCommand.getAliases();
        aliases.addAll(customCommands);
        quickShopCommand.setAliases(aliases);
        try {
            ReflectFactory.getCommandMap().register("qs", quickShopCommand);
            ReflectFactory.syncCommands();
        } catch (Exception e) {
            getLogger().log(Level.WARNING, "Failed to register command aliases", e);
            return;
        }
        Util.debugLog("Command alias successfully registered.");
    }
}<|MERGE_RESOLUTION|>--- conflicted
+++ resolved
@@ -1865,16 +1865,13 @@
             getConfig().set("config-version", ++selectedVersion);
         }
         if (selectedVersion == 136) {
-<<<<<<< HEAD
+            getConfig().set("shop.use-global-virtual-item-queue", null);
+            getConfig().set("config-version", ++selectedVersion);
+        }
+        if(selectedVersion == 137) {
             getConfig().set("integration.griefprevention.delete-on-subclaim-created", true);
             getConfig().set("config-version", ++selectedVersion);
         }
-=======
-            getConfig().set("shop.use-global-virtual-item-queue", null);
-            getConfig().set("config-version", ++selectedVersion);
-        }
-
->>>>>>> 7c743a72
 
         if (getConfig().getInt("matcher.work-type") != 0 && GameVersion.get(ReflectFactory.getServerVersion()).name().contains("1_16")) {
             getLogger().warning("You are not using QS Matcher, it may meeting item comparing issue mentioned there: https://hub.spigotmc.org/jira/browse/SPIGOT-5063");
