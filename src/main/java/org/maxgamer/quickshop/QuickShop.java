/*
 * This file is a part of project QuickShop, the name is QuickShop.java
 *  Copyright (C) PotatoCraft Studio and contributors
 *
 *  This program is free software: you can redistribute it and/or modify it
 *  under the terms of the GNU General Public License as published by the
 *  Free Software Foundation, either version 3 of the License, or
 *  (at your option) any later version.
 *
 *  This program is distributed in the hope that it will be useful, but WITHOUT
 *  ANY WARRANTY; without even the implied warranty of MERCHANTABILITY or
 *  FITNESS FOR A PARTICULAR PURPOSE. See the GNU General Public License
 *  for more details.
 *
 *  You should have received a copy of the GNU General Public License
 *  along with this program. If not, see <http://www.gnu.org/licenses/>.
 *
 */

package org.maxgamer.quickshop;

import com.google.common.collect.ImmutableList;
import com.google.common.collect.Lists;
import com.sk89q.worldedit.bukkit.WorldEditPlugin;
import lombok.Getter;
import lombok.Setter;
import me.minebuilders.clearlag.Clearlag;
import me.minebuilders.clearlag.listeners.ItemMergeListener;
import org.apache.commons.lang.StringUtils;
import org.bukkit.Bukkit;
import org.bukkit.ChatColor;
import org.bukkit.OfflinePlayer;
import org.bukkit.command.PluginCommand;
import org.bukkit.configuration.ConfigurationSection;
import org.bukkit.configuration.file.FileConfiguration;
import org.bukkit.configuration.file.YamlConfiguration;
import org.bukkit.entity.Player;
import org.bukkit.event.HandlerList;
import org.bukkit.event.entity.ItemSpawnEvent;
import org.bukkit.plugin.*;
import org.bukkit.plugin.java.JavaPlugin;
import org.bukkit.plugin.java.JavaPluginLoader;
import org.bukkit.scheduler.BukkitRunnable;
import org.bukkit.scheduler.BukkitTask;
import org.jetbrains.annotations.NotNull;
import org.jetbrains.annotations.Nullable;
import org.maxgamer.quickshop.api.QuickShopAPI;
import org.maxgamer.quickshop.builtinlistener.InternalListener;
import org.maxgamer.quickshop.chat.QuickChat;
import org.maxgamer.quickshop.chat.QuickChatType;
import org.maxgamer.quickshop.chat.platform.minedown.BungeeQuickChat;
import org.maxgamer.quickshop.command.CommandManager;
import org.maxgamer.quickshop.database.*;
import org.maxgamer.quickshop.economy.*;
import org.maxgamer.quickshop.event.QSReloadEvent;
import org.maxgamer.quickshop.integration.IntegrateStage;
import org.maxgamer.quickshop.integration.IntegrationHelper;
import org.maxgamer.quickshop.integration.worldguard.WorldGuardIntegration;
import org.maxgamer.quickshop.listener.*;
import org.maxgamer.quickshop.listener.worldedit.WorldEditAdapter;
import org.maxgamer.quickshop.nonquickshopstuff.com.rylinaux.plugman.util.PluginUtil;
import org.maxgamer.quickshop.permission.PermissionManager;
import org.maxgamer.quickshop.shop.*;
import org.maxgamer.quickshop.util.Timer;
import org.maxgamer.quickshop.util.*;
import org.maxgamer.quickshop.util.compatibility.CompatibilityManager;
import org.maxgamer.quickshop.util.config.ConfigProvider;
import org.maxgamer.quickshop.util.envcheck.*;
import org.maxgamer.quickshop.util.matcher.item.BukkitItemMatcherImpl;
import org.maxgamer.quickshop.util.matcher.item.ItemMatcher;
import org.maxgamer.quickshop.util.matcher.item.QuickShopItemMatcherImpl;
import org.maxgamer.quickshop.util.reporter.error.RollbarErrorReporter;
import org.maxgamer.quickshop.watcher.*;

import java.io.BufferedInputStream;
import java.io.File;
import java.io.IOException;
import java.io.InputStreamReader;
import java.net.URISyntaxException;
import java.nio.file.Files;
import java.nio.file.Path;
import java.nio.file.Paths;
import java.util.*;
import java.util.Map.Entry;
import java.util.logging.Level;

import static java.nio.file.StandardCopyOption.REPLACE_EXISTING;

public class QuickShop extends JavaPlugin {

    /**
     * The active instance of QuickShop
     * You shouldn't use this if you really need it.
     */
    @Deprecated
    public static QuickShop instance;

    /**
     * The manager to check permissions.
     */
    private static PermissionManager permissionManager;
    private static boolean loaded = false;
    /**
     * If running environment test
     */
    @Getter
    private static volatile boolean testing = false;
    /**
     * WIP
     */
    @Getter
    private final CompatibilityManager compatibilityTool = new CompatibilityManager(this);
    /**
     * The shop limites.
     */
    @Getter
    private final Map<String, Integer> limits = new HashMap<>(15);
    private final ConfigProvider configProvider = new ConfigProvider(this);
    @Getter
    private final List<BukkitTask> timerTaskList = new ArrayList<>(3);
    @Getter
    private final GameVersion gameVersion = GameVersion.get(Util.getNMSVersion());
    boolean onLoadCalled = false;
    @Getter
    private IntegrationHelper integrationHelper;
    /**
     * The BootError, if it not NULL, plugin will stop loading and show setted errors when use /qs
     */
    @Nullable
    @Getter
    @Setter
    private BootError bootError;
    @Getter
    private CommandManager commandManager;
    /**
     * Contains all SQL tasks
     */
    @Getter
    private DatabaseHelper databaseHelper;
    /**
     * Queued database manager
     */
    @Getter
    private DatabaseManager databaseManager;
    /**
     * Default database prefix, can overwrite by config
     */
    @Getter
    private String dbPrefix = "";
    /**
     * Whether we should use display items or not
     */
    @Getter
    private boolean display = true;
    @Getter
    private int displayItemCheckTicks;
    @Getter
    private DisplayWatcher displayWatcher;
    /**
     * The economy we hook into for transactions
     */
    @Getter
    private Economy economy;
    @Getter
    private ItemMatcher itemMatcher;
    /**
     * Language manager, to select which language will loaded.
     */
    @Getter
    private Language language;
    /**
     * Whether or not to limit players shop amounts
     */
    @Getter
    private boolean limit = false;

    @Nullable
    @Getter
    private LogWatcher logWatcher;
    /**
     * bStats, good helper for metrics.
     */
    private Metrics metrics;
    /**
     * The plugin OpenInv (null if not present)
     */
    @Getter
    private Plugin openInvPlugin;
    /**
     * The plugin PlaceHolderAPI(null if not present)
     */
    @Getter
    private Plugin placeHolderAPI;
    /**
     * A util to call to check some actions permission
     */
    @Getter
    private PermissionChecker permissionChecker;
    /**
     * Whether we players are charged a fee to change the price on their shop (To help deter endless
     * undercutting
     */
    @Getter
    private boolean priceChangeRequiresFee = false;
    /**
     * The error reporter to help devs report errors to Sentry.io
     */
    @Getter
    private RollbarErrorReporter sentryErrorReporter;
    /**
     * The server UniqueID, use to the ErrorReporter
     */
    @Getter
    private UUID serverUniqueID;
    private boolean setupDBonEnableding = false;
    /**
     * Rewrited shoploader, more faster.
     */
    @Getter
    private ShopLoader shopLoader;
    /**
     * The Shop Manager used to store shops
     */
    @Getter
    private ShopManager shopManager;
    @Getter
    private DisplayAutoDespawnWatcher displayAutoDespawnWatcher;
    @Getter
    private OngoingFeeWatcher ongoingFeeWatcher;
    @Getter
    private SignUpdateWatcher signUpdateWatcher;
    @Getter
    private ShopContainerWatcher shopContainerWatcher;
    @Getter
    private @Deprecated
    DisplayDupeRemoverWatcher displayDupeRemoverWatcher;
    @Getter
    private boolean enabledAsyncDisplayDespawn;
    @Getter
    private String previewProtectionLore;
    @Getter
    private Plugin blockHubPlugin;
    @Getter
    private Plugin lwcPlugin;
    @Getter
    private Cache shopCache;
    @Getter
    private boolean allowStack;
    @Getter
    private EnvironmentChecker environmentChecker;
    @Getter
    @Nullable
    private UpdateWatcher updateWatcher;
    @Getter
    private BuildInfo buildInfo;
    @Getter
    private QuickChatType quickChatType = QuickChatType.BUNGEECHAT;
    @Getter
    private QuickChat quickChat = new BungeeQuickChat();
    @Getter
    @Nullable
    private String currency = null;
    @Getter
    private ShopControlPanel shopControlPanelManager;
    @Getter
    private CalendarWatcher calendarWatcher;
    @Getter
    private Plugin worldEditPlugin;
    @Getter
    private WorldEditAdapter worldEditAdapter;

    /**
     * Use for mock bukkit
     */
    public QuickShop() {
        super();
    }

    /**
     * Use for mock bukkit
     */
    protected QuickShop(JavaPluginLoader loader, PluginDescriptionFile description, File dataFolder, File file) {
        super(loader, description, dataFolder, file);
        System.getProperties().setProperty("org.maxgamer.quickshop.util.envcheck.skip.SIGNATURE_VERIFY", "true");

    }

    @NotNull
    public static QuickShop getInstance() {
        return instance;
    }

    /**
     * Returns QS version, this method only exist on QSRR forks If running other QSRR forks,, result
     * may not is "Reremake x.x.x" If running QS offical, Will throw exception.
     *
     * @return Plugin Version
     */
    public static String getVersion() {
        return QuickShop.instance.getDescription().getVersion();
    }

    /**
     * Get the permissionManager as static
     *
     * @return the permission Manager.
     */
    public static PermissionManager getPermissionManager() {
        return permissionManager;
    }

    /**
     * Return the QSRR's fork edition name, you can modify this if you want create yourself fork.
     *
     * @return The fork name.
     */
    public static String getFork() {
        return "Reremake";
    }

    /**
     * Get the Player's Shop limit.
     *
     * @param p The player you want get limit.
     * @return int Player's shop limit
     */
    public int getShopLimit(@NotNull Player p) {
        int max = getConfig().getInt("limits.default");
        for (Entry<String, Integer> entry : limits.entrySet()) {
            if (entry.getValue() > max && getPermissionManager().hasPermission(p, entry.getKey())) {
                max = entry.getValue();
            }
        }
        return max;
    }

    /**
     * Load 3rdParty plugin support module.
     */
    private void load3rdParty() {
        // added for compatibility reasons with OpenInv - see
        // https://github.com/KaiKikuchi/QuickShop/issues/139
        if (getConfig().getBoolean("plugin.OpenInv")) {
            this.openInvPlugin = Bukkit.getPluginManager().getPlugin("OpenInv");
            if (this.openInvPlugin != null) {
                getLogger().info("Successfully loaded OpenInv support!");
            }
        }
        if (getConfig().getBoolean("plugin.PlaceHolderAPI")) {
            this.placeHolderAPI = Bukkit.getPluginManager().getPlugin("PlaceholderAPI");
            if (this.placeHolderAPI != null) {
                getLogger().info("Successfully loaded PlaceHolderAPI support!");
            }
        }
        if (getConfig().getBoolean("plugin.BlockHub")) {
            this.blockHubPlugin = Bukkit.getPluginManager().getPlugin("BlockHub");
            if (this.blockHubPlugin != null) {
                getLogger().info("Successfully loaded BlockHub support!");
            }
        }
        if (getConfig().getBoolean("plugin.WorldEdit")) {
            String nmsVersion = Util.getNMSVersion();
            GameVersion gameVersion = GameVersion.get(nmsVersion);
            this.worldEditPlugin = Bukkit.getPluginManager().getPlugin("WorldEdit");
            if (this.worldEditPlugin != null) {
                this.worldEditAdapter = new WorldEditAdapter(this, (WorldEditPlugin) this.worldEditPlugin);
                this.worldEditAdapter.register();
                getLogger().info("Successfully loaded WorldEdit support!");
            }
        }

        if (getConfig().getBoolean("plugin.LWC")) {
            this.lwcPlugin = Bukkit.getPluginManager().getPlugin("LWC");
            if (this.lwcPlugin != null) {
                if (Util.isMethodAvailable("com.griefcraft.lwc.LWC", "findProtection", org.bukkit.Location.class)) {
                    getLogger().info("Successfully loaded LWC support!");
                } else {
                    getLogger().warning("Unsupported LWC version, please make sure you are using the modern version of LWC!");
                    this.lwcPlugin = null;
                }
            }
        }
        compatibilityTool.searchAndRegisterPlugins();
        if (this.display) {
            //VirtualItem support
            if (DisplayItem.getNowUsing() == DisplayType.VIRTUALITEM) {
                getLogger().info("Using Virtual Item display, loading ProtocolLib support...");
                Plugin protocolLibPlugin = Bukkit.getPluginManager().getPlugin("ProtocolLib");
                if (protocolLibPlugin != null && protocolLibPlugin.isEnabled()) {
                    getLogger().info("Successfully loaded ProtocolLib support!");
                } else {
                    getLogger().warning("Failed to load ProtocolLib support, fallback to real item display");
                    getConfig().set("shop.display-type", 0);
                    saveConfig();
                }
            }

            if (DisplayItem.getNowUsing() == DisplayType.REALITEM && Bukkit.getPluginManager().getPlugin("ClearLag") != null) {
                try {
                    Clearlag clearlag = (Clearlag) Bukkit.getPluginManager().getPlugin("ClearLag");
                    for (RegisteredListener clearLagListener : ItemSpawnEvent.getHandlerList().getRegisteredListeners()) {
                        if (!clearLagListener.getPlugin().equals(clearlag)) {
                            continue;
                        }
                        if (clearLagListener.getListener().getClass().equals(ItemMergeListener.class)) {
                            ItemSpawnEvent.getHandlerList().unregister(clearLagListener.getListener());
                            getLogger().warning("+++++++++++++++++++++++++++++++++++++++++++");
                            getLogger().severe("Detected incompatible module of ClearLag-ItemMerge module, it will broken the QuickShop display, we already unregister this module listener!");
                            getLogger().severe("Please turn off it in the ClearLag config.yml or turn off the QuickShop display feature!");
                            getLogger().severe("If you didn't do that, this message will keep spam in your console every times you server boot up!");
                            getLogger().warning("+++++++++++++++++++++++++++++++++++++++++++");
                        }
                    }
                } catch (Exception ignored) {
                }
            }
        }
    }

    /**
     * Tries to load the economy and its core. If this fails, it will try to use vault. If that fails,
     * it will return false.
     *
     * @return true if successful, false if the core is invalid or is not found, and vault cannot be
     * used.
     */

    public boolean loadEcon() {
        try {
            // EconomyCore core = new Economy_Vault();
            EconomyCore core = null;
            switch (EconomyType.fromID(getConfig().getInt("economy-type"))) {
                case UNKNOWN:
                    setupBootError(new BootError(this.getLogger(), "Can't load the Economy provider, invaild value in config.yml."), true);
                    return false;
                case VAULT:
                    core = new Economy_Vault(this);
                    Util.debugLog("Now using the Vault economy system.");
                    if (getConfig().getDouble("tax", 0) > 0) {

                        try {
                            String taxAccount = getConfig().getString("tax-account", "tax");
                            if (!(taxAccount == null || taxAccount.isEmpty())) {
                                OfflinePlayer tax;
                                if (Util.isUUID(taxAccount)) {
                                    tax = Bukkit.getOfflinePlayer(UUID.fromString(taxAccount));
                                } else {
                                    tax = Bukkit.getOfflinePlayer(Objects.requireNonNull(taxAccount));
                                }
                                if (!tax.hasPlayedBefore()) {
                                    Economy_Vault vault = (Economy_Vault) core;
                                    if (vault.isValid()) {
                                        if (!Objects.requireNonNull(vault.getVault()).hasAccount(tax)) {
                                            try {
                                                Util.debugLog("Tax account not exists! Creating...");
                                                getLogger().warning("QuickShop detected tax account not exists, we're trying to create one. If you see any errors, please change tax-account in config.yml to server owner in-game username");
                                                if (vault.getVault().createPlayerAccount(tax)) {
                                                    getLogger().info("Tax account created.");
                                                } else {
                                                    getLogger().warning("Cannot to create tax-account,  please change tax-account in config.yml to server owner in-game username");
                                                }
                                            } catch (Exception ignored) {
                                            }
                                            if (!vault.getVault().hasAccount(tax)) {
                                                getLogger().warning("Tax account's player never played this server before, that may cause server lagg or economy system error, you should change that name. But if this warning not cause any issues, you can safety ignore this.");
                                            }
                                        }

                                    }
                                }
                            }
                        } catch (Exception ignored) {
                            Util.debugLog("Failed to fix account issue.");
                        }
                    }
                    break;
                case GEMS_ECONOMY:
                    core = new Economy_GemsEconomy(this);
                    Util.debugLog("Now using the GemsEconomy economy system.");
                    break;
                case TNE:
                    core = new Economy_TNE(this);
                    Util.debugLog("Now using the TNE economy system.");
                    break;
                default:
                    Util.debugLog("No any economy provider selected.");
                    break;
            }
            if (core == null) {
                return false;
            }
            if (!core.isValid()) {
                setupBootError(BuiltInSolution.econError(), false);
                return false;
            } else {
                this.economy = new Economy(this, ServiceInjector.getEconomyCore(core));
                return true;
            }
        } catch (Exception e) {
            this.getSentryErrorReporter().ignoreThrow();
            getLogger().log(Level.WARNING, "Something going wrong when loading up economy system", e);
            getLogger().severe("QuickShop could not hook into a economy/Not found Vault or Reserve!");
            getLogger().severe("QuickShop CANNOT start!");
            setupBootError(BuiltInSolution.econError(), false);
            getLogger().severe("Plugin listeners was disabled, please fix the economy issue.");
            return false;
        }
    }

    /**
     * Logs the given string to qs.log, if QuickShop is configured to do so.
     *
     * @param s The string to log. It will be prefixed with the date and time.
     */
    public void log(@NotNull String s) {
        Util.debugLog("[SHOP LOG] " + s);
        if (this.getLogWatcher() == null) {
            return;
        }
        this.getLogWatcher().log(s);
    }

    @Override
    public @NotNull FileConfiguration getConfig() {
        return configProvider.get();
    }

    @Override
    public void saveConfig() {
        configProvider.save();
    }

    /**
     * Reloads QuickShops config
     */
    @Override
    public void reloadConfig() {
        configProvider.reload();
        // Load quick variables
        this.display = this.getConfig().getBoolean("shop.display-items");
        this.priceChangeRequiresFee = this.getConfig().getBoolean("shop.price-change-requires-fee");
        this.displayItemCheckTicks = this.getConfig().getInt("shop.display-items-check-ticks");
        this.allowStack = this.getConfig().getBoolean("shop.allow-stacks");
        this.quickChatType = QuickChatType.fromID(this.getConfig().getInt("chat-type"));
        this.quickChat = QuickChatType.createByType(this.quickChatType);
        this.currency = this.getConfig().getString("currency");
        if (StringUtils.isEmpty(this.currency)) {
            this.currency = null;
        }
        language = new Language(this); // Init locale
        if (this.getConfig().getBoolean("logging.enable")) {
            logWatcher = new LogWatcher(this, new File(getDataFolder(), "qs.log"));
        } else {
            logWatcher = null;
        }
    }

    /**
     * Early than onEnable, make sure instance was loaded in first time.
     */
    @Override
    public void onLoad() {
        this.onLoadCalled = true;
        getLogger().info("QuickShop " + getFork() + " - Early boot step - Booting up...");
        //BEWARE THESE ONLY RUN ONCE
        instance = this;
        this.buildInfo = new BuildInfo(getResource("BUILDINFO"));
        runtimeCheck(EnvCheckEntry.Stage.ON_LOAD);
        getLogger().info("Reading the configuration...");
        this.initConfiguration();
        QuickShopAPI._internal_access_only_setupApi(this);
        //noinspection ResultOfMethodCallIgnored
        getDataFolder().mkdirs();
        this.bootError = null;
        getLogger().info("Loading up integration modules.");
        this.integrationHelper = new IntegrationHelper(this);
        this.integrationHelper.callIntegrationsLoad(IntegrateStage.onLoadBegin);
        if (getConfig().getBoolean("integration.worldguard.enable")) {
            Plugin wg = Bukkit.getPluginManager().getPlugin("WorldGuard");
            // WG require register flags when onLoad called.
            if (wg != null) {
                this.integrationHelper.register(new WorldGuardIntegration(this));
            }
        }


        this.integrationHelper.callIntegrationsLoad(IntegrateStage.onLoadAfter);
        getLogger().info("QuickShop " + getFork() + " - Early boot step - Booted up...");
    }

    @Override
    public void onDisable() {

        getLogger().info("QuickShop is finishing remaining work, this may need a while...");
        if (sentryErrorReporter != null) {
            sentryErrorReporter.unregister();
        }

        if (this.integrationHelper != null) {
            this.integrationHelper.callIntegrationsUnload(IntegrateStage.onUnloadBegin);
        }
        Util.debugLog("Unloading all shops...");
        try {
            if (this.getShopManager() != null) {
                this.getShopManager().getLoadedShops().forEach(Shop::onUnload);
            }
        } catch (Exception ignored) {
        }
        Util.debugLog("Unregister hooks...");
        if (worldEditAdapter != null) {
            worldEditAdapter.unregister();
        }

        Util.debugLog("Calling integrations...");
        if (integrationHelper != null) {
            integrationHelper.callIntegrationsUnload(IntegrateStage.onUnloadAfter);
            integrationHelper.unregisterAll();
        }
        compatibilityTool.unregisterAll();

        Util.debugLog("Cleaning up resources and unloading all shops...");
        /* Remove all display items, and any dupes we can find */
        if (shopManager != null) {
            shopManager.clear();
        }

        Util.debugLog("Cleaning up database queues...");
        if (this.getDatabaseManager() != null) {
            this.getDatabaseManager().unInit();
        }

        Util.debugLog("Unregistering tasks...");
        if (logWatcher != null) {
            logWatcher.close();
        }
        for (BukkitTask bukkitTask : timerTaskList) {
            if (!bukkitTask.isCancelled()) {
                bukkitTask.cancel();
            }
        }
        timerTaskList.clear();
        if (calendarWatcher != null) {
            calendarWatcher.stop();
        }
        /* Unload UpdateWatcher */
        if (this.updateWatcher != null) {
            this.updateWatcher.uninit();
        }

        Util.debugLog("Cleanup tasks...");

        try {
            Bukkit.getScheduler().cancelTasks(this);
        } catch (Throwable ignored) {
        }

        Util.debugLog("Cleanup listeners...");
        HandlerList.unregisterAll(this);

        Util.debugLog("All shutdown work is finished.");

    }

    public void reload() {
        PluginManager pluginManager = getServer().getPluginManager();
        try {
            File file = Paths.get(getClass().getProtectionDomain().getCodeSource().getLocation().toURI()).toFile();
            //When quickshop was updated, we need to stop reloading
            if (getUpdateWatcher() != null) {
                File updatedJar = getUpdateWatcher().getUpdater().getUpdatedJar();
                if (updatedJar != null) {
                    throw new IllegalStateException("Failed to reload QuickShop! Please consider restarting the server. (Plugin was updated)");
                }
            }
            // Maybe name changed, try search globally
            if (!file.exists()) {
                File pluginFolder = new File("plugins");
                if (pluginFolder.isDirectory()) {
                    //noinspection ConstantConditions
                    for (File listFile : pluginFolder.listFiles()) {
                        if (listFile.getName().endsWith(".jar")) {
                            if (getPluginLoader().loadPlugin(listFile).getName().equals(getDescription().getName())) {
                                file = listFile;
                                break;
                            }
                        }
                    }
                }
            }

            if (!file.exists()) {
                throw new IllegalStateException("Failed to reload QuickShop! Please consider restarting the server. (Failed to find plugin jar)");
            }
            Throwable throwable = PluginUtil.unload(this);
            if (throwable != null) {
                throw new IllegalStateException("Failed to reload QuickShop! Please consider restarting the server. (Plugin unloading has failed)", throwable);
            }
            Plugin plugin = pluginManager.loadPlugin(file);
            if (plugin != null) {
                plugin.onLoad();
                pluginManager.enablePlugin(plugin);
            } else {
                throw new IllegalStateException("Failed to reload QuickShop! Please consider restarting the server. (Plugin loading has failed)");
            }
        } catch (URISyntaxException | InvalidDescriptionException | InvalidPluginException e) {
            throw new RuntimeException("Failed to reload QuickShop! Please consider restarting the server.", e);
        }
    }

    private void initConfiguration() {
        /* Process the config */
        try {
            saveDefaultConfig();
        } catch (IllegalArgumentException resourceNotFoundException) {
            getLogger().severe("Failed to save config.yml from jar, The binary file of QuickShop may damaged. Please re-download from our website.");
        }
        reloadConfig();
        /*
        From https://bukkit.gamepedia.com/Configuration_API_Reference#CopyDefaults:
        The copyDefaults option changes the behavior of Configuration's save method.
        By default, the defaults of the configuration will not be written to the target save file.
        If set to true, it will write out the default values, to the target file.
        However, once written, you will not be able to tell the difference between a default and a value from the configuration.
        ==========================================================================================================================
        getConfig().options().copyDefaults(true).header("Read the example-configuration.yml file to get commented example config file."); // Load defaults.
        saveDefaultConfig();
        reloadConfig();
        */
        getConfig().options().copyHeader(false).header(
                "=================================\n" +
                        "=    QuickShop  Configuration   =\n" +
                        "=================================\n" +
                        "\nNotes:\n" +
                        "Please read the example-configuration.yml file to get a commented example config.\n" +
                        "Please read the example-configuration.yml file to get a commented example config.\n" +
                        "Please read the example-configuration.yml file to get a commented example config.\n"
        );
        if (getConfig().getInt("config-version", 0) == 0) {
            getConfig().set("config-version", 1);
        }
        /* It will generate a new UUID above updateConfig */
        this.serverUniqueID = UUID.fromString(Objects.requireNonNull(getConfig().getString("server-uuid", String.valueOf(UUID.randomUUID()))));
        try {
            updateConfig(getConfig().getInt("config-version"));
        } catch (IOException exception) {
            getLogger().log(Level.WARNING, "Failed to update configuration", exception);
        }
        try {
            MsgUtil.loadI18nFile();
        } catch (Exception e) {
            getLogger().log(Level.WARNING, "Error when loading translation", e);
        }

    }
    private void runtimeCheck(@NotNull EnvCheckEntry.Stage stage) {
        testing = true;
        environmentChecker = new org.maxgamer.quickshop.util.envcheck.EnvironmentChecker(this);
        ResultReport resultReport = environmentChecker.run(stage);
        if (resultReport.getFinalResult().ordinal() > CheckResult.WARNING.ordinal()) {
            StringJoiner joiner = new StringJoiner("\n", "", "");
            for (Entry<EnvCheckEntry, ResultContainer> result : resultReport.getResults().entrySet()) {
                if (result.getValue().getResult().ordinal() > CheckResult.WARNING.ordinal()) {
                    joiner.add(String.format("- [%s/%s] %s", result.getValue().getResult().getDisplay(), result.getKey().name(), result.getValue().getResultMessage()));
                }
            }
            setupBootError(new BootError(this.getLogger(), joiner.toString()), true);
            //noinspection ConstantConditions
            Util.mainThreadRun(() -> getCommand("qs").setTabCompleter(this)); //Disable tab completer
        }
        testing = false;
    }

    @Override
    public void onEnable() {
        if (!this.onLoadCalled) {
            getLogger().severe("FATAL: onLoad not called and QuickShop trying patching them... Some Integrations will won't work or work incorrectly!");
            try {
                onLoad();
            } catch (Throwable ignored) {
            }
        }
        Timer enableTimer = new Timer(true);
        this.integrationHelper.callIntegrationsLoad(IntegrateStage.onEnableBegin);

        getLogger().info("QuickShop " + getFork());

        /* Check the running envs is support or not. */
        getLogger().info("Starting plugin self-test, please wait...");
        runtimeCheck(EnvCheckEntry.Stage.ON_ENABLE);

        QuickShopAPI._internal_access_only_setupApi(this);

        getLogger().info("Reading the configuration...");
        this.initConfiguration();
        getLogger().info("Developers: " + Util.list2String(this.getDescription().getAuthors()));
        getLogger().info("Original author: Netherfoam, Timtower, KaiNoMood");
        getLogger().info("Let's start loading the plugin");
        getLogger().info("Chat processor selected: " + this.quickChatType.name());

        /* Process Metrics and Sentry error reporter. */
        metrics = new Metrics(this, 3320);

        try {
            if (!getConfig().getBoolean("auto-report-errors")) {
                Util.debugLog("Error reporter was disabled!");
            } else {
                sentryErrorReporter = new RollbarErrorReporter(this);
            }
        } catch (Throwable th) {
            getLogger().warning("Cannot load the Sentry Error Reporter: " + th.getMessage());
            getLogger().warning("Because our error reporter doesn't work, please report this error to developer, thank you!");
        }

        /* Initalize the Utils */
        this.loadItemMatcher();
        Util.initialize();
        try {
            MsgUtil.loadI18nFile();
        } catch (Exception e) {
            getLogger().log(Level.WARNING, "Error when loading translation", e);
        }
        MsgUtil.loadItemi18n();
        MsgUtil.loadEnchi18n();
        MsgUtil.loadPotioni18n();
        shopControlPanelManager = new ShopControlPanel(this);
        this.previewProtectionLore = MsgUtil.getMessageOfflinePlayer("quickshop-gui-preview", null);
        if (this.previewProtectionLore == null || this.previewProtectionLore.isEmpty()) {
            this.previewProtectionLore = ChatColor.RED + "FIXME: DON'T SET THIS TO EMPTY STRING";
        }

        /* Load 3rd party supports */
        load3rdParty();

        //Load the database
        setupDBonEnableding = true;
        setupDatabase();

        setupDBonEnableding = false;

        /* Initalize the tools */
        // Create the shop manager.
        permissionManager = new PermissionManager(this);
        // This should be inited before shop manager
        if (this.display && getConfig().getBoolean("shop.display-auto-despawn")) {
            this.enabledAsyncDisplayDespawn = true;
            this.displayAutoDespawnWatcher = new DisplayAutoDespawnWatcher(this);
            //BUKKIT METHOD SHOULD ALWAYS EXECUTE ON THE SERVER MAIN THEAD
            this.displayAutoDespawnWatcher.runTaskTimer(this, 20, getConfig().getInt("shop.display-check-time")); // not worth async
        }

        getLogger().info("Registering commands...");
        /* PreInit for BootError feature */
        commandManager = new CommandManager(this);
        //noinspection ConstantConditions
        getCommand("qs").setExecutor(commandManager);
        //noinspection ConstantConditions
        getCommand("qs").setTabCompleter(commandManager);

        this.registerCustomCommands();

        this.shopManager = new ShopManager(this);

        this.permissionChecker = new PermissionChecker(this);

        ConfigurationSection limitCfg = this.getConfig().getConfigurationSection("limits");
        if (limitCfg != null) {
            this.limit = limitCfg.getBoolean("use", false);
            limitCfg = limitCfg.getConfigurationSection("ranks");
            for (String key : Objects.requireNonNull(limitCfg).getKeys(true)) {
                limits.put(key, limitCfg.getInt(key));
            }
        }
        if (getConfig().getInt("shop.finding.distance") > 100) {
            getLogger().severe("Shop find distance is too high! It may cause lag! Pick a number under 100!");
        }

        if (getConfig().getBoolean("use-caching")) {
            this.shopCache = new Cache(this);
        } else {
            this.shopCache = null;
        }

        signUpdateWatcher = new SignUpdateWatcher();
        shopContainerWatcher = new ShopContainerWatcher();
        if (display && DisplayItem.getNowUsing() != DisplayType.VIRTUALITEM) {
            displayDupeRemoverWatcher = new DisplayDupeRemoverWatcher();
            timerTaskList.add(displayDupeRemoverWatcher.runTaskTimerAsynchronously(this, 0, 1));
        }
        /* Load all shops. */
        shopLoader = new ShopLoader(this);
        shopLoader.loadShops();

        getLogger().info("Registering listeners...");
        // Register events
        // Listeners (These don't)
        new BlockListener(this, this.shopCache).register();
        new PlayerListener(this).register();
        new WorldListener(this).register();
        // Listeners - We decide which one to use at runtime
        new ChatListener(this).register();
        new ChunkListener(this).register();
        new CustomInventoryListener(this).register();
        new ShopProtectionListener(this, this.shopCache).register();
        new PluginListener(this).register();
        new EconomySetupListener(this).register();
        // shopVaildWatcher = new ShopVaildWatcher(this);
        ongoingFeeWatcher = new OngoingFeeWatcher(this);
        InternalListener internalListener = new InternalListener(this);
        Bukkit.getPluginManager().registerEvents(internalListener, this);
        if (isDisplay() && DisplayItem.getNowUsing() != DisplayType.VIRTUALITEM) {
            displayWatcher = new DisplayWatcher(this);
            new DisplayProtectionListener(this, this.shopCache).register();
            if (Bukkit.getPluginManager().getPlugin("ClearLag") != null) {
                new ClearLaggListener(this).register();
            }
        }
        if (getConfig().getBoolean("shop.lock")) {
            new LockListener(this, this.shopCache).register();
        }
        getLogger().info("Cleaning MsgUtils...");
        MsgUtil.loadTransactionMessages();
        MsgUtil.clean();
        if (this.getConfig().getBoolean("updater", true)) {
            updateWatcher = new UpdateWatcher();
            updateWatcher.init();
        }


        /* Delay the Ecoonomy system load, give a chance to let economy system regiser. */
        /* And we have a listener to listen the ServiceRegisterEvent :) */
        Util.debugLog("Loading economy system...");
        new BukkitRunnable() {
            @Override
            public void run() {
                loadEcon();
            }
        }.runTaskLater(this, 1);
        Util.debugLog("Registering watchers...");
        calendarWatcher = new CalendarWatcher(this);
        // shopVaildWatcher.runTaskTimer(this, 0, 20 * 60); // Nobody use it
        timerTaskList.add(signUpdateWatcher.runTaskTimer(this, 0, 10));
        timerTaskList.add(shopContainerWatcher.runTaskTimer(this, 0, 5)); // Nobody use it

        if (logWatcher != null) {
            timerTaskList.add(logWatcher.runTaskTimerAsynchronously(this, 10, 10));
            getLogger().info("Log actions is enabled, actions will log in the qs.log file!");
        }
        if (getConfig().getBoolean("shop.ongoing-fee.enable")) {
            getLogger().info("Ongoing fee feature is enabled.");
            timerTaskList.add(ongoingFeeWatcher.runTaskTimerAsynchronously(this, 0, getConfig().getInt("shop.ongoing-fee.ticks")));
        }
        integrationHelper.searchAndRegisterPlugins();
        this.integrationHelper.callIntegrationsLoad(IntegrateStage.onEnableAfter);
        new BukkitRunnable() {
            @Override
            public void run() {
                getLogger().info("Registering bStats metrics...");
                submitMeritcs();
            }
        }.runTask(this);
        if (loaded) {
            getServer().getPluginManager().callEvent(new QSReloadEvent(this));
        } else {
            loaded = true;
        }
        calendarWatcher = new CalendarWatcher(this);
        calendarWatcher.start();
        Util.debugLog("Now using display-type: " + DisplayItem.getNowUsing().name());
        getLogger().info("QuickShop Loaded! " + enableTimer.stopAndGetTimePassed() + " ms.");
    }

    private void loadItemMatcher() {
        ItemMatcher defItemMatcher;
        switch (getConfig().getInt("matcher.work-type")) {
            case 1:
                defItemMatcher = new BukkitItemMatcherImpl(this);
                break;
            case 0:
            default:
                defItemMatcher = new QuickShopItemMatcherImpl(this);
                break;
        }
        this.itemMatcher = ServiceInjector.getItemMatcher(defItemMatcher);
    }

    /**
     * Setup the database
     *
     * @return The setup result
     */
    private boolean setupDatabase() {
        getLogger().info("Setting up database...");
        try {
            ConfigurationSection dbCfg = getConfig().getConfigurationSection("database");
            AbstractDatabaseCore dbCore;
            if (Objects.requireNonNull(dbCfg).getBoolean("mysql")) {
                // MySQL database - Required database be created first.
                dbPrefix = dbCfg.getString("prefix");
                if (dbPrefix == null || "none".equals(dbPrefix)) {
                    dbPrefix = "";
                }
                String user = dbCfg.getString("user");
                String pass = dbCfg.getString("password");
                String host = dbCfg.getString("host");
                String port = dbCfg.getString("port");
                String database = dbCfg.getString("database");
                boolean useSSL = dbCfg.getBoolean("usessl");
                dbCore = new MySQLCore(this, Objects.requireNonNull(host, "MySQL host can't be null"), Objects.requireNonNull(user, "MySQL username can't be null"), Objects.requireNonNull(pass, "MySQL password can't be null"), Objects.requireNonNull(database, "MySQL database name can't be null"), Objects.requireNonNull(port, "MySQL port can't be null"), useSSL);
            } else {
                // SQLite database - Doing this handles file creation
                dbCore = new SQLiteCore(this, new File(this.getDataFolder(), "shops.db"));
            }
            this.databaseManager = new DatabaseManager(this, ServiceInjector.getDatabaseCore(dbCore));
            // Make the database up to date
            this.databaseHelper = new DatabaseHelper(this, this.databaseManager);
        } catch (DatabaseManager.ConnectionException e) {
            getLogger().log(Level.SEVERE, "Error when connecting to the database", e);
            if (setupDBonEnableding) {
                bootError = BuiltInSolution.databaseError();
            }
            return false;
        } catch (Exception e) {
            getLogger().log(Level.SEVERE, "Error when setup database", e);
            getServer().getPluginManager().disablePlugin(this);
            if (setupDBonEnableding) {
                bootError = BuiltInSolution.databaseError();
            }
            return false;
        }
        return true;
    }

    private void submitMeritcs() {
        if (!getConfig().getBoolean("disabled-metrics")) {
            String vaultVer;
            Plugin vault = Bukkit.getPluginManager().getPlugin("Vault");
            if (vault != null) {
                vaultVer = vault.getDescription().getVersion();
            } else {
                vaultVer = "Vault not found";
            }
            // Use internal Metric class not Maven for solve plugin name issues
            String economyType = Economy.getNowUsing().name();
            if (getEconomy() != null) {
                economyType = this.getEconomy().getName();
            }
            String eventAdapter;
            if (getConfig().getInt("shop.protection-checking-handler") == 1) {
                eventAdapter = "QUICKSHOP";
            } else {
                eventAdapter = "BUKKIT";
            }
            // Version
            metrics.addCustomChart(new Metrics.SimplePie("server_version", Bukkit::getVersion));
            metrics.addCustomChart(new Metrics.SimplePie("bukkit_version", Bukkit::getBukkitVersion));
            metrics.addCustomChart(new Metrics.SimplePie("vault_version", () -> vaultVer));
            metrics.addCustomChart(new Metrics.SimplePie("use_display_items", () -> Util.boolean2Status(getConfig().getBoolean("shop.display-items"))));
            metrics.addCustomChart(new Metrics.SimplePie("use_locks", () -> Util.boolean2Status(getConfig().getBoolean("shop.lock"))));
            metrics.addCustomChart(new Metrics.SimplePie("use_sneak_action", () -> Util.boolean2Status(getConfig().getBoolean("shop.interact.sneak-to-create") || getConfig().getBoolean("shop.interact.sneak-to-trade") || getConfig().getBoolean("shop.interact.sneak-to-control"))));
            metrics.addCustomChart(new Metrics.SimplePie("shop_find_distance", () -> getConfig().getString("shop.finding.distance")));
            String finalEconomyType = economyType;
            metrics.addCustomChart(new Metrics.SimplePie("economy_type", () -> finalEconomyType));
            metrics.addCustomChart(new Metrics.SimplePie("use_display_auto_despawn", () -> String.valueOf(getConfig().getBoolean("shop.display-auto-despawn"))));
            metrics.addCustomChart(new Metrics.SimplePie("use_enhance_display_protect", () -> String.valueOf(getConfig().getBoolean("shop.enchance-display-protect"))));
            metrics.addCustomChart(new Metrics.SimplePie("use_enhance_shop_protect", () -> String.valueOf(getConfig().getBoolean("shop.enchance-shop-protect"))));
            metrics.addCustomChart(new Metrics.SimplePie("use_ongoing_fee", () -> String.valueOf(getConfig().getBoolean("shop.ongoing-fee.enable"))));
            metrics.addCustomChart(new Metrics.SimplePie("database_type", () -> this.getDatabaseManager().getDatabase().getName()));
            metrics.addCustomChart(new Metrics.SimplePie("display_type", () -> DisplayItem.getNowUsing().name()));
            metrics.addCustomChart(new Metrics.SimplePie("itemmatcher_type", () -> this.getItemMatcher().getName()));
            metrics.addCustomChart(new Metrics.SimplePie("use_stack_item", () -> String.valueOf(this.isAllowStack())));
            metrics.addCustomChart(new Metrics.SimplePie("chat_adapter", () -> this.getQuickChatType().name()));
            metrics.addCustomChart(new Metrics.SimplePie("event_adapter", () -> eventAdapter));
            metrics.addCustomChart(new Metrics.SingleLineChart("shops_created_on_all_servers", () -> this.getShopManager().getAllShops().size()));
            // Exp for stats, maybe i need improve this, so i add this.// Submit now!
            getLogger().info("Metrics submitted.");
        } else {
            getLogger().info("You have disabled mertics, Skipping...");
        }

    }


    private void updateConfig(int selectedVersion) throws IOException {
        String serverUUID = getConfig().getString("server-uuid");
        if (serverUUID == null || serverUUID.isEmpty()) {
            UUID uuid = UUID.randomUUID();
            serverUUID = uuid.toString();
            getConfig().set("server-uuid", serverUUID);
        }
        if (selectedVersion == 1) {
            getConfig().set("disabled-metrics", false);
            getConfig().set("config-version", 2);
            selectedVersion = 2;
        }
        if (selectedVersion == 2) {
            getConfig().set("protect.minecart", true);
            getConfig().set("protect.entity", true);
            getConfig().set("protect.redstone", true);
            getConfig().set("protect.structuregrow", true);
            getConfig().set("protect.explode", true);
            getConfig().set("protect.hopper", true);
            getConfig().set("config-version", 3);
            selectedVersion = 3;
        }
        if (selectedVersion == 3) {
            getConfig().set("shop.alternate-currency-symbol", '$');
            getConfig().set("config-version", 4);
            selectedVersion = 4;
        }
        if (selectedVersion == 4) {
            getConfig().set("updater", true);
            getConfig().set("config-version", 5);
            selectedVersion = 5;
        }
        if (selectedVersion == 5) {
            getConfig().set("config-version", 6);
            selectedVersion = 6;
        }
        if (selectedVersion == 6) {
            getConfig().set("shop.sneak-to-control", false);
            getConfig().set("config-version", 7);
            selectedVersion = 7;
        }
        if (selectedVersion == 7) {
            getConfig().set("database.prefix", "none");
            getConfig().set("config-version", 8);
            selectedVersion = 8;
        }
        if (selectedVersion == 8) {
            getConfig().set("limits.old-algorithm", false);
            getConfig().set("plugin.ProtocolLib", false);
            getConfig().set("shop.ignore-unlimited", false);
            getConfig().set("config-version", 9);
            selectedVersion = 9;
        }
        if (selectedVersion == 9) {
            getConfig().set("shop.enable-enderchest", true);
            getConfig().set("config-version", 10);
            selectedVersion = 10;
        }
        if (selectedVersion == 10) {
            getConfig().set("shop.pay-player-from-unlimited-shop-owner", null); // Removed
            getConfig().set("config-version", 11);
            selectedVersion = 11;
        }
        if (selectedVersion == 11) {
            getConfig().set("shop.enable-enderchest", null); // Removed
            getConfig().set("plugin.OpenInv", true);
            List<String> shoppable = getConfig().getStringList("shop-blocks");
            shoppable.add("ENDER_CHEST");
            getConfig().set("shop-blocks", shoppable);
            getConfig().set("config-version", 12);
            selectedVersion = 12;
        }
        if (selectedVersion == 12) {
            getConfig().set("plugin.ProtocolLib", null); // Removed
            getConfig().set("plugin.BKCommonLib", null); // Removed
            getConfig().set("database.use-varchar", null); // Removed
            getConfig().set("database.reconnect", null); // Removed
            getConfig().set("display-items-check-ticks", 1200);
            getConfig().set("shop.bypass-owner-check", null); // Removed
            getConfig().set("config-version", 13);
            selectedVersion = 13;
        }
        if (selectedVersion == 13) {
            getConfig().set("config-version", 14);
            selectedVersion = 14;
        }
        if (selectedVersion == 14) {
            getConfig().set("plugin.AreaShop", null);
            getConfig().set("shop.special-region-only", null);
            getConfig().set("config-version", 15);
            selectedVersion = 15;
        }
        if (selectedVersion == 15) {
            getConfig().set("ongoingfee", null);
            getConfig().set("shop.display-item-show-name", false);
            getConfig().set("shop.auto-fetch-shop-messages", true);
            getConfig().set("config-version", 16);
            selectedVersion = 16;
        }
        if (selectedVersion == 16) {
            getConfig().set("config-version", 17);
            selectedVersion = 17;
        }
        if (selectedVersion == 17) {
            getConfig().set("ignore-cancel-chat-event", false);
            getConfig().set("float", null);
            getConfig().set("config-version", 18);
            selectedVersion = 18;
        }
        if (selectedVersion == 18) {
            getConfig().set("shop.disable-vault-format", false);
            getConfig().set("config-version", 19);
            selectedVersion = 19;
        }
        if (selectedVersion == 19) {
            getConfig().set("shop.allow-shop-without-space-for-sign", true);
            getConfig().set("config-version", 20);
            selectedVersion = 20;
        }
        if (selectedVersion == 20) {
            getConfig().set("shop.maximum-price", -1);
            getConfig().set("config-version", 21);
            selectedVersion = 21;
        }
        if (selectedVersion == 21) {
            getConfig().set("shop.sign-material", "OAK_WALL_SIGN");
            getConfig().set("config-version", 22);
            selectedVersion = 22;
        }
        if (selectedVersion == 22) {
            getConfig().set("include-offlineplayer-list", "false");
            getConfig().set("config-version", 23);
            selectedVersion = 23;
        }
        if (selectedVersion == 23) {
            getConfig().set("lockette.enable", null);
            getConfig().set("lockette.item", null);
            getConfig().set("lockette.lore", null);
            getConfig().set("lockette.displayname", null);
            getConfig().set("float", null);
            getConfig().set("lockette.enable", true);
            getConfig().set("shop.blacklist-world", Lists.newArrayList("disabled_world_name"));
            getConfig().set("config-version", 24);
            selectedVersion = 24;
        }
        if (selectedVersion == 24) {
            getConfig().set("config-version", 25);
            selectedVersion = 25;
        }
        if (selectedVersion == 25) {
            String language = getConfig().getString("language");
            if (language == null || language.isEmpty() || "default".equals(language)) {
                getConfig().set("language", "en");
            }
            getConfig().set("config-version", 26);
            selectedVersion = 26;
        }
        if (selectedVersion == 26) {
            getConfig().set("database.usessl", false);
            getConfig().set("config-version", 27);
            selectedVersion = 27;
        }
        if (selectedVersion == 27) {
            getConfig().set("queue.enable", true);
            getConfig().set("queue.shops-per-tick", 20);
            getConfig().set("config-version", 28);
            selectedVersion = 28;
        }
        if (selectedVersion == 28) {
            getConfig().set("database.queue", true);
            getConfig().set("config-version", 29);
            selectedVersion = 29;
        }
        if (selectedVersion == 29) {
            getConfig().set("plugin.Multiverse-Core", null);
            getConfig().set("shop.protection-checking", true);
            getConfig().set("config-version", 30);
            selectedVersion = 30;
        }
        if (selectedVersion == 30) {
            getConfig().set("auto-report-errors", true);
            getConfig().set("config-version", 31);
            selectedVersion = 31;
        }
        if (selectedVersion == 31) {
            getConfig().set("shop.display-type", 0);
            getConfig().set("config-version", 32);
            selectedVersion = 32;
        }
        if (selectedVersion == 32) {
            getConfig().set("effect.sound.ontabcomplete", true);
            getConfig().set("effect.sound.oncommand", true);
            getConfig().set("effect.sound.ononclick", true);
            getConfig().set("config-version", 33);
            selectedVersion = 33;
        }
        if (selectedVersion == 33) {
            getConfig().set("matcher.item.damage", true);
            getConfig().set("matcher.item.displayname", true);
            getConfig().set("matcher.item.lores", true);
            getConfig().set("matcher.item.enchs", true);
            getConfig().set("matcher.item.potions", true);
            getConfig().set("matcher.item.attributes", true);
            getConfig().set("matcher.item.itemflags", true);
            getConfig().set("matcher.item.custommodeldata", true);
            getConfig().set("config-version", 34);
            selectedVersion = 34;
        }
        if (selectedVersion == 34) {
            if (getConfig().getInt("shop.display-items-check-ticks") == 1200) {
                getConfig().set("shop.display-items-check-ticks", 6000);
            }
            getConfig().set("config-version", 35);
            selectedVersion = 35;
        }
        if (selectedVersion == 35) {
            getConfig().set("queue", null); // Close it for everyone
            getConfig().set("config-version", 36);
            selectedVersion = 36;
        }
        if (selectedVersion == 36) {
            getConfig().set("economy-type", 0); // Close it for everyone
            getConfig().set("config-version", 37);
            selectedVersion = 37;
        }
        if (selectedVersion == 37) {
            getConfig().set("shop.ignore-cancel-chat-event", true);
            getConfig().set("config-version", 38);
            selectedVersion = 38;
        }
        if (selectedVersion == 38) {
            getConfig().set("protect.inventorymove", true);
            getConfig().set("protect.spread", true);
            getConfig().set("protect.fromto", true);
            getConfig().set("protect.minecart", null);
            getConfig().set("protect.hopper", null);
            getConfig().set("config-version", 39);
            selectedVersion = 39;
        }
        if (selectedVersion == 39) {
            getConfig().set("update-sign-when-inventory-moving", true);
            getConfig().set("config-version", 40);
            selectedVersion = 39;
        }
        if (selectedVersion == 40) {
            getConfig().set("allow-economy-loan", false);
            getConfig().set("config-version", 41);
            selectedVersion = 41;
        }
        if (selectedVersion == 41) {
            getConfig().set("send-display-item-protection-alert", true);
            getConfig().set("config-version", 42);
            selectedVersion = 42;
        }
        if (selectedVersion == 42) {
            getConfig().set("config-version", 43);
            selectedVersion = 43;
        }
        if (selectedVersion == 43) {
            getConfig().set("config-version", 44);
            selectedVersion = 44;
        }
        if (selectedVersion == 44) {
            getConfig().set("matcher.item.repaircost", false);
            getConfig().set("config-version", 45);
            selectedVersion = 45;
        }
        if (selectedVersion == 45) {
            getConfig().set("shop.display-item-use-name", true);
            getConfig().set("config-version", 46);
            selectedVersion = 46;
        }
        if (selectedVersion == 46) {
            getConfig().set("shop.max-shops-checks-in-once", 100);
            getConfig().set("config-version", 47);
            selectedVersion = 47;
        }
        if (selectedVersion == 47) {
            getConfig().set("config-version", 48);
            selectedVersion = 48;
        }
        if (selectedVersion == 48) {
            getConfig().set("permission-type", null);
            getConfig().set("shop.use-protection-checking-filter", null);
            getConfig().set("shop.protection-checking-filter", null);
            getConfig().set("config-version", 49);
            selectedVersion = 49;
        }
        if (selectedVersion == 49 || selectedVersion == 50) {
            getConfig().set("shop.enchance-display-protect", false);
            getConfig().set("shop.enchance-shop-protect", false);
            getConfig().set("protect", null);
            getConfig().set("config-version", 51);
            selectedVersion = 51;
        }
        if (selectedVersion < 60) { // Ahhh fuck versions
            getConfig().set("config-version", 60);
            selectedVersion = 60;
        }
        if (selectedVersion == 60) { // Ahhh fuck versions
            getConfig().set("shop.strict-matches-check", null);
            getConfig().set("shop.display-auto-despawn", true);
            getConfig().set("shop.display-despawn-range", 10);
            getConfig().set("shop.display-check-time", 10);
            getConfig().set("config-version", 61);
            selectedVersion = 61;
        }
        if (selectedVersion == 61) { // Ahhh fuck versions
            getConfig().set("shop.word-for-sell-all-items", "all");
            getConfig().set("plugin.PlaceHolderAPI", true);
            getConfig().set("config-version", 62);
            selectedVersion = 62;
        }
        if (selectedVersion == 62) { // Ahhh fuck versions
            getConfig().set("shop.display-auto-despawn", false);
            getConfig().set("shop.word-for-trade-all-items", getConfig().getString("shop.word-for-sell-all-items"));

            getConfig().set("config-version", 63);
            selectedVersion = 63;
        }
        if (selectedVersion == 63) { // Ahhh fuck versions
            getConfig().set("shop.ongoing-fee.enable", false);
            getConfig().set("shop.ongoing-fee.ticks", 42000);
            getConfig().set("shop.ongoing-fee.cost-per-shop", 2);
            getConfig().set("shop.ongoing-fee.ignore-unlimited", true);
            getConfig().set("config-version", 64);
            selectedVersion = 64;
        }
        if (selectedVersion == 64) {
            getConfig().set("shop.allow-free-shop", false);
            getConfig().set("config-version", 65);
            selectedVersion = 65;
        }
        if (selectedVersion == 65) {
            getConfig().set("shop.minimum-price", 0.01);
            getConfig().set("config-version", 66);
            selectedVersion = 66;
        }
        if (selectedVersion == 66) {
            getConfig().set("use-decimal-format", false);
            getConfig().set("decimal-format", "#,###.##");
            getConfig().set("shop.show-owner-uuid-in-controlpanel-if-op", false);
            getConfig().set("config-version", 67);
            selectedVersion = 67;
        }
        if (selectedVersion == 67) {
            getConfig().set("disable-debuglogger", false);
            getConfig().set("matcher.use-bukkit-matcher", null);
            getConfig().set("config-version", 68);
            selectedVersion = 68;
        }
        if (selectedVersion == 68) {
            getConfig().set("shop.blacklist-lores", Lists.newArrayList("SoulBound"));
            getConfig().set("config-version", 69);
            selectedVersion = 69;
        }
        if (selectedVersion == 69) {
            getConfig().set("shop.display-item-use-name", false);
            getConfig().set("config-version", 70);
            selectedVersion = 70;
        }
        if (selectedVersion == 70) {
            getConfig().set("cachingpool.enable", false);
            getConfig().set("cachingpool.maxsize", 100000000);
            getConfig().set("config-version", 71);
            selectedVersion = 71;
        }
        if (selectedVersion == 71) {
            if (Objects.equals(getConfig().getString("language"), "en")) {
                getConfig().set("language", "en-US");
            }
            getConfig().set("server-platform", 0);
            getConfig().set("config-version", 72);
            selectedVersion = 72;
        }
        if (selectedVersion == 72) {
            if (getConfig().getBoolean("use-deciaml-format")) {
                getConfig().set("use-decimal-format", getConfig().getBoolean("use-deciaml-format"));
            } else {
                getConfig().set("use-decimal-format", false);
            }
            getConfig().set("use-deciaml-format", null);

            getConfig().set("shop.force-load-downgrade-items.enable", false);
            getConfig().set("shop.force-load-downgrade-items.method", 0);
            getConfig().set("config-version", 73);
            selectedVersion = 73;
        }
        if (selectedVersion == 73) {
            getConfig().set("mixedeconomy.deposit", "eco give {0} {1}");
            getConfig().set("mixedeconomy.withdraw", "eco take {0} {1}");
            getConfig().set("config-version", 74);
            selectedVersion = 74;
        }
        if (selectedVersion == 74) {
            String langUtilsLanguage = getConfig().getString("langutils-language", "en_us");
            getConfig().set("langutils-language", null);
            if ("en_us".equals(langUtilsLanguage)) {
                langUtilsLanguage = "default";
            }
            getConfig().set("game-language", langUtilsLanguage);
            getConfig().set("maximum-digits-in-price", -1);
            getConfig().set("config-version", 75);
            selectedVersion = 75;
        }
        if (selectedVersion == 75) {
            getConfig().set("langutils-language", null);
            if (getConfig().getString("game-language") == null) {
                getConfig().set("game-language", "default");
            }
            getConfig().set("config-version", 76);
            selectedVersion = 76;
        }
        if (selectedVersion == 76) {
            getConfig().set("database.auto-fix-encoding-issue-in-database", false);
            getConfig().set("send-shop-protection-alert", false);
            getConfig().set("send-display-item-protection-alert", false);
            getConfig().set("shop.use-fast-shop-search-algorithm", false);
            getConfig().set("config-version", 77);
            selectedVersion = 77;
        }
        if (selectedVersion == 77) {
            getConfig().set("integration.towny.enable", false);
            getConfig().set("integration.towny.create", new String[]{"SHOPTYPE", "MODIFY"});
            getConfig().set("integration.towny.trade", new String[]{});
            getConfig().set("integration.worldguard.enable", false);
            getConfig().set("integration.worldguard.create", new String[]{"FLAG", "CHEST_ACCESS"});
            getConfig().set("integration.worldguard.trade", new String[]{});
            getConfig().set("integration.plotsquared.enable", false);
            getConfig().set("integration.plotsquared.enable", false);
            getConfig().set("integration.plotsquared.enable", false);
            getConfig().set("integration.residence.enable", false);
            getConfig().set("integration.residence.create", new String[]{"FLAG", "interact", "use"});
            getConfig().set("integration.residence.trade", new String[]{});

            getConfig().set("integration.factions.enable", false);
            getConfig().set("integration.factions.create.flag", new String[]{});
            getConfig().set("integration.factions.trade.flag", new String[]{});
            getConfig().set("integration.factions.create.require.open", false);
            getConfig().set("integration.factions.create.require.normal", true);
            getConfig().set("integration.factions.create.require.wilderness", false);
            getConfig().set("integration.factions.create.require.peaceful", true);
            getConfig().set("integration.factions.create.require.permanent", false);
            getConfig().set("integration.factions.create.require.safezone", false);
            getConfig().set("integration.factions.create.require.own", false);
            getConfig().set("integration.factions.create.require.warzone", false);
            getConfig().set("integration.factions.trade.require.open", false);
            getConfig().set("integration.factions.trade.require.normal", true);
            getConfig().set("integration.factions.trade.require.wilderness", false);
            getConfig().set("integration.factions.trade.require.peaceful", false);
            getConfig().set("integration.factions.trade.require.permanent", false);
            getConfig().set("integration.factions.trade.require.safezone", false);
            getConfig().set("integration.factions.trade.require.own", false);
            getConfig().set("integration.factions.trade.require.warzone", false);
            getConfig().set("anonymous-metrics", null);
            getConfig().set("shop.ongoing-fee.async", true);
            getConfig().set("config-version", 78);
            selectedVersion = 78;
        }
        if (selectedVersion == 78) {
            getConfig().set("shop.display-type-specifics", null);
            getConfig().set("config-version", 79);
            selectedVersion = 79;
        }
        if (selectedVersion == 79) {
            getConfig().set("matcher.item.books", true);
            getConfig().set("config-version", 80);
            selectedVersion = 80;
        }
        if (selectedVersion == 80) {
            getConfig().set("shop.use-fast-shop-search-algorithm", true);
            getConfig().set("config-version", 81);
            selectedVersion = 81;
        }
        if (selectedVersion == 81) {
            getConfig().set("config-version", 82);
            selectedVersion = 82;
        }
        if (selectedVersion == 82) {
            getConfig().set("matcher.item.banner", true);
            getConfig().set("config-version", 83);
            selectedVersion = 83;
        }
        if (selectedVersion == 83) {
            getConfig().set("matcher.item.banner", true);
            getConfig().set("protect.explode", true);
            getConfig().set("config-version", 84);
            selectedVersion = 84;
        }
        if (selectedVersion == 84) {
            getConfig().set("disable-debuglogger", null);
            getConfig().set("config-version", 85);
            selectedVersion = 85;
        }
        if (selectedVersion == 85) {
            getConfig().set("config-version", 86);
            selectedVersion = 86;
        }
        if (selectedVersion == 86) {
            getConfig().set("shop.use-fast-shop-search-algorithm", true);
            getConfig().set("config-version", 87);
            selectedVersion = 87;
        }
        if (selectedVersion == 87) {
            getConfig().set("plugin.BlockHub.enable", true);
            getConfig().set("plugin.BlockHub.only", false);
            if (Bukkit.getPluginManager().getPlugin("ProtocolLib") != null) {
                getConfig().set("shop.display-type", 2);
            }
            getConfig().set("config-version", 88);
            selectedVersion = 88;
        }
        if (selectedVersion == 88) {
            getConfig().set("respect-item-flag", true);
            getConfig().set("config-version", 89);
            selectedVersion = 89;
        }
        if (selectedVersion == 89) {
            getConfig().set("use-caching", true);
            getConfig().set("config-version", 90);
            selectedVersion = 90;
        }
        if (selectedVersion == 90) {
            getConfig().set("protect.hopper", true);
            getConfig().set("config-version", 91);
            selectedVersion = 91;
        }
        if (selectedVersion == 91) {
            getConfig().set("database.queue-commit-interval", 2);
            getConfig().set("config-version", 92);
            selectedVersion = 92;
        }
        if (selectedVersion == 92) {
            getConfig().set("send-display-item-protection-alert", false);
            getConfig().set("send-shop-protection-alert", false);
            getConfig().set("disable-creative-mode-trading", false);
            getConfig().set("disable-super-tool", false);
            getConfig().set("allow-owner-break-shop-sign", false);
            getConfig().set("matcher.item.skull", true);
            getConfig().set("matcher.item.firework", true);
            getConfig().set("matcher.item.map", true);
            getConfig().set("matcher.item.leatherArmor", true);
            getConfig().set("matcher.item.fishBucket", true);
            getConfig().set("matcher.item.suspiciousStew", true);
            getConfig().set("matcher.item.shulkerBox", true);
            getConfig().set("config-version", 93);
            selectedVersion = 93;
        }
        if (selectedVersion == 93) {
            getConfig().set("disable-creative-mode-trading", null);
            getConfig().set("disable-super-tool", null);
            getConfig().set("allow-owner-break-shop-sign", null);
            getConfig().set("shop.disable-creative-mode-trading", true);
            getConfig().set("shop.disable-super-tool", true);
            getConfig().set("shop.allow-owner-break-shop-sign", false);
            getConfig().set("config-version", 94);
            selectedVersion = 94;
        }
        if (selectedVersion == 94) {
            if (getConfig().isSet("price-restriction")) {
                getConfig().set("shop.price-restriction", getConfig().getStringList("price-restriction"));
                getConfig().set("price-restriction", null);
            } else {
                getConfig().set("shop.price-restriction", new ArrayList<>(0));
            }
            getConfig().set("enable-log4j", null);
            getConfig().set("config-version", 95);
            selectedVersion = 95;
        }
        if (selectedVersion == 95) {
            getConfig().set("shop.allow-stacks", false);
            getConfig().set("shop.display-allow-stacks", false);
            getConfig().set("custom-item-stacksize", new ArrayList<>(0));
            getConfig().set("config-version", 96);
            selectedVersion = 96;
        }
        if (selectedVersion == 96) {
            getConfig().set("shop.deny-non-shop-items-to-shop-container", false);
            getConfig().set("config-version", 97);
            selectedVersion = 97;
        }
        if (selectedVersion == 97) {
            getConfig().set("shop.disable-quick-create", false);
            getConfig().set("config-version", 98);
            selectedVersion = 98;
        }
        if (selectedVersion == 98) {
            getConfig().set("config-version", 99);
            selectedVersion = 99;
        }
        if (selectedVersion == 99) {
            getConfig().set("shop.currency-symbol-on-right", false);
            getConfig().set("config-version", 100);
            selectedVersion = 100;
        }
        if (selectedVersion == 100) {
            getConfig().set("integration.towny.ignore-disabled-worlds", false);
            getConfig().set("config-version", 101);
            selectedVersion = 101;
        }
        if (selectedVersion == 101) {
            getConfig().set("matcher.work-type", 1);
            getConfig().set("work-type", null);
            getConfig().set("plugin.LWC", true);
            getConfig().set("config-version", 102);
            selectedVersion = 102;
        }
        if (selectedVersion == 102) {
            getConfig().set("protect.entity", true);
            getConfig().set("config-version", 103);
            selectedVersion = 103;
        }
        if (selectedVersion == 103) {
            getConfig().set("integration.worldguard.whitelist-mode", false);
            getConfig().set("integration.factions.whitelist-mode", true);
            getConfig().set("integration.plotsquared.whitelist-mode", true);
            getConfig().set("integration.residence.whitelist-mode", true);
            getConfig().set("config-version", 104);
            selectedVersion = 104;
        }
        if (selectedVersion == 104) {
            getConfig().set("cachingpool", null);
            getConfig().set("config-version", 105);
            selectedVersion = 105;
        }
        if (selectedVersion == 105) {
            getConfig().set("shop.interact.sneak-to-create", getConfig().getBoolean("shop.sneak-to-create"));
            getConfig().set("shop.sneak-to-create", null);
            getConfig().set("shop.interact.sneak-to-trade", getConfig().getBoolean("shop.sneak-to-trade"));
            getConfig().set("shop.sneak-to-trade", null);
            getConfig().set("shop.interact.sneak-to-control", getConfig().getBoolean("shop.sneak-to-control"));
            getConfig().set("shop.sneak-to-control", null);
            getConfig().set("config-version", 106);
            selectedVersion = 106;
        }
        if (selectedVersion == 106) {
            getConfig().set("shop.use-enchantment-for-enchanted-book", false);
            getConfig().set("config-version", 107);
            selectedVersion = 107;
        }
        if (selectedVersion == 107) {
            getConfig().set("integration.lands.enable", false);
            getConfig().set("integration.lands.whitelist-mode", false);
            getConfig().set("integration.lands.ignore-disabled-worlds", true);
            getConfig().set("config-version", 108);
            selectedVersion = 108;
        }
        if (selectedVersion == 108) {
            getConfig().set("debug.shop-deletion", false);
            getConfig().set("config-version", 109);
            selectedVersion = 109;
        }
        if (selectedVersion == 109) {
            getConfig().set("shop.protection-checking-blacklist", Collections.singletonList("disabled_world"));
            getConfig().set("config-version", 110);
            selectedVersion = 110;
        }
        if (selectedVersion == 110) {
            getConfig().set("integration.worldguard.any-owner", true);
            getConfig().set("config-version", 111);
            selectedVersion = 111;
        }
        if (selectedVersion == 111) {
            getConfig().set("logging.enable", getConfig().getBoolean("log-actions"));
            getConfig().set("logging.log-actions", getConfig().getBoolean("log-actions"));
            getConfig().set("logging.log-balance", true);
            getConfig().set("logging.file-size", 10);
            getConfig().set("debug.disable-debuglogger", false);
            getConfig().set("trying-fix-banlance-insuffient", false);
            getConfig().set("log-actions", null);
            getConfig().set("config-version", 112);
            selectedVersion = 112;
        }
        if (selectedVersion == 112) {
            getConfig().set("integration.lands.delete-on-lose-permission", false);
            getConfig().set("config-version", 113);
            selectedVersion = 113;
        }
        if (selectedVersion == 113) {
            getConfig().set("config-damaged", false);
            getConfig().set("config-version", 114);
            selectedVersion = 114;
        }
        if (selectedVersion == 114) {
            getConfig().set("shop.interact.interact-mode", getConfig().getBoolean("shop.interact.switch-mode") ? 0 : 1);
            getConfig().set("shop.interact.switch-mode", null);
            getConfig().set("config-version", 115);
            selectedVersion = 115;
        }
        if (selectedVersion == 115) {
            getConfig().set("integration.griefprevention.enable", false);
            getConfig().set("integration.griefprevention.whitelist-mode", false);
            getConfig().set("integration.griefprevention.create", Collections.emptyList());
            getConfig().set("integration.griefprevention.trade", Collections.emptyList());
            getConfig().set("config-version", 116);
            selectedVersion = 116;
        }
        if (selectedVersion == 116) {
            getConfig().set("shop.sending-stock-message-to-staffs", false);
            getConfig().set("integration.towny.delete-shop-on-resident-leave", false);
            getConfig().set("config-version", 117);
            selectedVersion = 117;
        }
        if (selectedVersion == 117) {
            getConfig().set("shop.finding.distance", getConfig().getInt("shop.find-distance"));
            getConfig().set("shop.finding.limit", 10);
            getConfig().set("shop.find-distance", null);
            getConfig().set("config-version", ++selectedVersion);
        }
        if (selectedVersion == 118) {
            getConfig().set("shop.finding.oldLogic", false);
            getConfig().set("config-version", ++selectedVersion);
        }
        if (selectedVersion == 119) {
            getConfig().set("debug.adventure", false);
            getConfig().set("shop.finding.all", false);
            getConfig().set("chat-type", 0);
            getConfig().set("config-version", ++selectedVersion);
        }
        if (selectedVersion == 120) {
            getConfig().set("shop.finding.exclude-out-of-stock", false);
            getConfig().set("chat-type", 0);
            getConfig().set("config-version", ++selectedVersion);
        }
        if (selectedVersion == 121) {
            getConfig().set("shop.protection-checking-handler", 0);
            getConfig().set("shop.protection-checking-listener-blacklist", Collections.singletonList("ignored_listener"));
            getConfig().set("config-version", ++selectedVersion);
        }
        if (selectedVersion == 122) {
            getConfig().set("currency", "");
            getConfig().set("shop.alternate-currency-symbol-list", Arrays.asList("CNY;¥", "USD;$"));
            getConfig().set("config-version", ++selectedVersion);
        }
        if (selectedVersion == 123) {
            getConfig().set("integration.fabledskyblock.enable", false);
            getConfig().set("integration.fabledskyblock.whitelist-mode", false);
            getConfig().set("config-version", ++selectedVersion);
        }
        if (selectedVersion == 124) {
            getConfig().set("plugin.BKCommonLib", true);
            getConfig().set("config-version", ++selectedVersion);
        }
        if (selectedVersion == 125) {
            getConfig().set("integration.superiorskyblock.enable", false);
            getConfig().set("integration.superiorskyblock.owner-create-only", false);
            getConfig().set("integration.superiorskyblock.delete-shop-on-member-leave", true);
            getConfig().set("shop.interact.swap-click-behavior", false);
            getConfig().set("config-version", ++selectedVersion);
        }
        if (selectedVersion == 126) {
            getConfig().set("debug.delete-corrupt-shops", false);
            getConfig().set("config-version", ++selectedVersion);
        }

        if (selectedVersion == 127) {
            getConfig().set("integration.plotsquared.delete-when-user-untrusted", true);
            getConfig().set("integration.towny.delete-shop-on-plot-clear", true);
            getConfig().set("config-version", ++selectedVersion);
        }
        if (selectedVersion == 128) {
            getConfig().set("shop.force-use-item-original-name", false);
            getConfig().set("integration.griefprevention.delete-on-untrusted", false);
            getConfig().set("config-version", ++selectedVersion);
        }

        if (selectedVersion == 129) {
            getConfig().set("shop.use-global-virtual-item-queue", false);
            getConfig().set("config-version", ++selectedVersion);
        }

        if (selectedVersion == 130) {
            getConfig().set("plugin.WorldEdit", true);
            getConfig().set("config-version", ++selectedVersion);
        }
        if (selectedVersion == 131) {
            getConfig().set("custom-commands", ImmutableList.of("shop", "chestshop", "cshop"));
            getConfig().set("unlimited-shop-owner-change", false);
            getConfig().set("unlimited-shop-owner-change-account", "quickshop");
            getConfig().set("config-version", ++selectedVersion);
        }
        if (selectedVersion == 132) {
            getConfig().set("shop.sign-glowing", false);
            getConfig().set("shop.sign-dye-color", "null");
            getConfig().set("unlimited-shop-owner-change-account", "quickshop");
            getConfig().set("config-version", ++selectedVersion);
        }
        if (selectedVersion == 133) {
            getConfig().set("integration.griefprevention.delete-on-unclaim", false);
            getConfig().set("integration.griefprevention.delete-on-claim-expired", false);
            getConfig().set("config-version", ++selectedVersion);
        }
        if (selectedVersion == 134) {
            getConfig().set("integration.griefprevention.delete-on-claim-resized", false);
            getConfig().set("config-version", ++selectedVersion);
        }
        if (selectedVersion == 135) {
            getConfig().set("integration.advancedregionmarket.enable", true);
            getConfig().set("config-version", ++selectedVersion);
        }
        if (selectedVersion == 136) {
            getConfig().set("shop.use-global-virtual-item-queue", null);
            getConfig().set("config-version", ++selectedVersion);
        }
        if (selectedVersion == 137) {
            getConfig().set("integration.griefprevention.create", null);
            getConfig().set("integration.griefprevention.create", "INVENTORY");

            getConfig().set("integration.griefprevention.trade", null);
            getConfig().set("integration.griefprevention.trade", Collections.emptyList());

            boolean oldValueUntrusted  = getConfig().getBoolean("integration.griefprevention.delete-on-untrusted", false);
            getConfig().set("integration.griefprevention.delete-on-untrusted", null);
            getConfig().set("integration.griefprevention.delete-on-claim-trust-changed", oldValueUntrusted);

            boolean oldValueUnclaim  = getConfig().getBoolean("integration.griefprevention.delete-on-unclaim", false);
            getConfig().set("integration.griefprevention.delete-on-unclaim", null);
            getConfig().set("integration.griefprevention.delete-on-claim-unclaimed", oldValueUnclaim);

            getConfig().set("integration.griefprevention.delete-on-subclaim-created", false);
            getConfig().set("config-version", ++selectedVersion);
        }
<<<<<<< HEAD
        if (selectedVersion == 138) {
            getConfig().set("integration.towny.whitelist-mode", true);
            getConfig().set("config-version", ++selectedVersion);
        }
=======
>>>>>>> fc17493d

        if (getConfig().getInt("matcher.work-type") != 0 && GameVersion.get(ReflectFactory.getServerVersion()).name().contains("1_16")) {
            getLogger().warning("You are not using QS Matcher, it may meeting item comparing issue mentioned there: https://hub.spigotmc.org/jira/browse/SPIGOT-5063");
        }

        try (InputStreamReader buildInConfigReader = new InputStreamReader(new BufferedInputStream(Objects.requireNonNull(getResource("config.yml"))))) {
            new ConfigurationFixer(this, YamlConfiguration.loadConfiguration(buildInConfigReader)).fix();
        }

        saveConfig();
        reloadConfig();

        //Delete old example configuration files
        new File(getDataFolder(), "example.config.yml").delete();
        new File(getDataFolder(), "example-configuration.txt").delete();

        Path exampleConfigFile = new File(getDataFolder(), "example-configuration.yml").toPath();
        try {
            Files.copy(Objects.requireNonNull(getResource("config.yml")), exampleConfigFile, REPLACE_EXISTING);
        } catch (IOException ioe) {
            getLogger().warning("Error when creating the example config file: " + ioe.getMessage());
        }
    }

    public void setupBootError(BootError bootError, boolean unregisterListeners) {
        this.bootError = bootError;
        if (unregisterListeners) {
            HandlerList.unregisterAll(this);
        }
        Bukkit.getScheduler().cancelTasks(this);
    }

    public void registerCustomCommands() {
        List<String> customCommands = getConfig().getStringList("custom-commands");
        PluginCommand quickShopCommand = getCommand("qs");
        if (quickShopCommand == null) {
            getLogger().warning("Failed to get QuickShop PluginCommand instance.");
            return;
        }
        List<String> aliases = quickShopCommand.getAliases();
        aliases.addAll(customCommands);
        quickShopCommand.setAliases(aliases);
        try {
            ReflectFactory.getCommandMap().register("qs", quickShopCommand);
            ReflectFactory.syncCommands();
        } catch (Exception e) {
            getLogger().log(Level.WARNING, "Failed to register command aliases", e);
            return;
        }
        Util.debugLog("Command alias successfully registered.");
    }
}<|MERGE_RESOLUTION|>--- conflicted
+++ resolved
@@ -1902,13 +1902,10 @@
             getConfig().set("integration.griefprevention.delete-on-subclaim-created", false);
             getConfig().set("config-version", ++selectedVersion);
         }
-<<<<<<< HEAD
         if (selectedVersion == 138) {
             getConfig().set("integration.towny.whitelist-mode", true);
             getConfig().set("config-version", ++selectedVersion);
         }
-=======
->>>>>>> fc17493d
 
         if (getConfig().getInt("matcher.work-type") != 0 && GameVersion.get(ReflectFactory.getServerVersion()).name().contains("1_16")) {
             getLogger().warning("You are not using QS Matcher, it may meeting item comparing issue mentioned there: https://hub.spigotmc.org/jira/browse/SPIGOT-5063");
