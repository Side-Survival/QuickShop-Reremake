/*
 * This file is a part of project QuickShop, the name is QuickShop.java
 * Copyright (C) Ghost_chu <https://github.com/Ghost-chu>
 * Copyright (C) Bukkit Commons Studio and contributors
 *
 * This program is free software: you can redistribute it and/or modify it
 * under the terms of the GNU Lesser General Public License as published by the
 * Free Software Foundation, either version 3 of the License, or
 * (at your option) any later version.
 *
 * This program is distributed in the hope that it will be useful, but WITHOUT
 * ANY WARRANTY; without even the implied warranty of MERCHANTABILITY or
 * FITNESS FOR A PARTICULAR PURPOSE. See the GNU Lesser General Public License
 * for more details.
 *
 * You should have received a copy of the GNU Lesser General Public License
 * along with this program. If not, see <http://www.gnu.org/licenses/>.
 */

package org.maxgamer.quickshop;

import lombok.Getter;
import me.minebuilders.clearlag.Clearlag;
import me.minebuilders.clearlag.listeners.ItemMergeListener;
import org.bukkit.Bukkit;
import org.bukkit.configuration.ConfigurationSection;
import org.bukkit.entity.Player;
import org.bukkit.event.HandlerList;
import org.bukkit.event.entity.ItemSpawnEvent;
import org.bukkit.plugin.Plugin;
import org.bukkit.plugin.RegisteredListener;
import org.bukkit.plugin.java.JavaPlugin;
import org.bukkit.scheduler.BukkitRunnable;
import org.jetbrains.annotations.NotNull;
import org.jetbrains.annotations.Nullable;
import org.maxgamer.quickshop.Command.CommandManager;
import org.maxgamer.quickshop.Database.*;
import org.maxgamer.quickshop.Database.Database.ConnectionException;
import org.maxgamer.quickshop.Economy.*;
import org.maxgamer.quickshop.InternalListener.InternalListener;
import org.maxgamer.quickshop.Listeners.*;
import org.maxgamer.quickshop.NonQuickShopStuffs.de.Keyle.MyPet.api.util.ReflectionUtil;
import org.maxgamer.quickshop.Permission.PermissionManager;
import org.maxgamer.quickshop.PluginsIntegration.FactionsUUID.FactionsUUIDIntegration;
import org.maxgamer.quickshop.PluginsIntegration.IntegrateStage;
import org.maxgamer.quickshop.PluginsIntegration.PlotSquared.PlotSquaredIntegration;
import org.maxgamer.quickshop.PluginsIntegration.Residence.ResidenceIntegration;
import org.maxgamer.quickshop.PluginsIntegration.Towny.TownyIntegration;
import org.maxgamer.quickshop.PluginsIntegration.WorldGuard.WorldGuardIntegration;
import org.maxgamer.quickshop.Shop.Shop;
import org.maxgamer.quickshop.Shop.ShopLoader;
import org.maxgamer.quickshop.Shop.ShopManager;
import org.maxgamer.quickshop.Util.*;
import org.maxgamer.quickshop.Util.Logger.QuickShopLogger;
import org.maxgamer.quickshop.Util.ServerForkWrapper.BukkitAPIWrapper;
import org.maxgamer.quickshop.Util.ServerForkWrapper.PaperWrapper;
import org.maxgamer.quickshop.Util.Timer;
import org.maxgamer.quickshop.Util.ServerForkWrapper.SpigotWrapper;
import org.maxgamer.quickshop.Watcher.*;

import java.io.File;
import java.io.IOException;
import java.lang.reflect.Field;
import java.nio.file.Files;
import java.sql.SQLException;
import java.util.*;
import java.util.Map.Entry;

@Getter
public class QuickShop extends JavaPlugin {
    /**
     * The active instance of QuickShop
     */
    public static QuickShop instance;
    /**
     * The manager to check permissions.
     */
    private static PermissionManager permissionManager;
    private IntegrationHelper integrationHelper;
    // Listeners (These don't)
    private BlockListener blockListener;
    /**
     * The BootError, if it not NULL, plugin will stop loading and show setted errors when use /qs
     **/
    @Nullable
    private BootError bootError;
    // Listeners - We decide which one to use at runtime
    private ChatListener chatListener;
    private ChunkListener chunkListener;
    private CommandManager commandManager;
    /**
     * WIP
     **/
    private Compatibility compatibilityTool = new Compatibility(this);
    private CustomInventoryListener customInventoryListener;
    /**
     * The database for storing all our data for persistence
     */
    private Database database;
    /**
     * Contains all SQL tasks
     **/
    private DatabaseHelper databaseHelper;
    /**
     * Queued database manager
     **/
    private DatabaseManager databaseManager;
    /**
     * Default database prefix, can overwrite by config
     **/
    private String dbPrefix = "";
    /**
     * Whether we should use display items or not
     */
    private boolean display = true;
    private DisplayBugFixListener displayBugFixListener;
    private int displayItemCheckTicks;
    private DisplayWatcher displayWatcher;
    /**
     * The economy we hook into for transactions
     */
    private Economy economy;
    private DisplayProtectionListener inventoryListener;
    private ItemMatcher itemMatcher;
    /**
     * Language manager, to select which language will loaded.
     **/
    private Language language;
    /**
     * Whether or not to limit players shop amounts
     */
    private boolean limit = false;
    /**
     * The shop limites.
     **/
    private HashMap<String, Integer> limits = new HashMap<>();
    private LockListener lockListener;
    //private BukkitTask itemWatcherTask;
    @Nullable
    private LogWatcher logWatcher;
    /**
     * bStats, good helper for metrics.
     **/
    private Metrics metrics;
    private boolean noopDisable;
    /**
     * The plugin OpenInv (null if not present)
     */
    private Plugin openInvPlugin;
    /**
     * The plugin PlaceHolderAPI(null if not present)
     */
    private Plugin placeHolderAPI;
    /**
     * A util to call to check some actions permission
     **/
    private PermissionChecker permissionChecker;
    private PlayerListener playerListener;
    private InternalListener internalListener;
    /**
     * Whether we players are charged a fee to change the price on their shop (To
     * help deter endless undercutting
     */
    private boolean priceChangeRequiresFee = false;
    /**
     * The error reporter to help devs report errors to Sentry.io
     **/
    private SentryErrorReporter sentryErrorReporter;
    /**
     * The server UniqueID, use to the ErrorReporter
     **/
    private UUID serverUniqueID;
    private boolean setupDBonEnableding = false;
    /**
     * Rewrited shoploader, more faster.
     **/
    private ShopLoader shopLoader;
    /**
     * The Shop Manager used to store shops
     */
    private ShopManager shopManager;
    private ShopProtectionListener shopProtectListener;
    private SyncTaskWatcher syncTaskWatcher;
    //private ShopVaildWatcher shopVaildWatcher;
    private DisplayAutoDespawnWatcher displayAutoDespawnWatcher;
    /**
     * Use SpoutPlugin to get item / block names
     */
    private boolean useSpout = false;
    /**
     * A set of players who have been warned ("Your shop isn't automatically
     * locked")
     */
    private HashSet<String> warnings = new HashSet<>();
    private WorldListener worldListener;
    private OngoingFeeWatcher ongoingFeeWatcher;
    private SignUpdateWatcher signUpdateWatcher;
    //private ShopContainerWatcher shopContainerWatcher;
    //private DisplayDupeRemoverWatcher displayDupeRemoverWatcher;
    private BukkitAPIWrapper bukkitAPIWrapper;
    private boolean isUtilInited = false;

    /**
     * Returns QS version, this method only exist on QSRR forks If running other
     * QSRR forks,, result may not is "Reremake x.x.x" If running QS offical, Will
     * throw exception.
     *
     * @return Plugin Version
     */
    public static String getVersion() {
        return QuickShop.instance.getDescription().getVersion();
    }

    /**
     * Get the permissionManager as static
     *
     * @return the permission Manager.
     */
    public static PermissionManager getPermissionManager() {
        return permissionManager;
    }

    /**
     * Get the Player's Shop limit.
     *
     * @param p The player you want get limit.
     * @return int Player's shop limit
     */
    public int getShopLimit(@NotNull Player p) {
        int max = getConfig().getInt("limits.default");
        for (Entry<String, Integer> entry : limits.entrySet()) {
            if (entry.getValue() > max && getPermissionManager().hasPermission(p, entry.getKey())) {
                max = entry.getValue();
            }
        }
        return max;
    }

    /**
     * Load 3rdParty plugin support module.
     */
    private void load3rdParty() {
        // added for compatibility reasons with OpenInv - see
        // https://github.com/KaiKikuchi/QuickShop/issues/139
        if (getConfig().getBoolean("plugin.OpenInv")) {
            this.openInvPlugin = Bukkit.getPluginManager().getPlugin("OpenInv");
            if (this.openInvPlugin != null) {
                getLogger().info("Successfully loaded OpenInv support!");
            }
        }
        if (getConfig().getBoolean("plugin.PlaceHolderAPI")) {
            this.placeHolderAPI = Bukkit.getPluginManager().getPlugin("PlaceholderAPI");
            if (this.placeHolderAPI != null) {
                getLogger().info("Successfully loaded PlaceHolderAPI support!");
            }
        }
        if (this.display) {
            if (Bukkit.getPluginManager().getPlugin("ClearLag") != null) {
                try {
                    Clearlag clearlag = (Clearlag) Bukkit.getPluginManager().getPlugin("ClearLag");
                    for (RegisteredListener clearLagListener : ItemSpawnEvent.getHandlerList().getRegisteredListeners()) {
                        if (!clearLagListener.getPlugin().equals(clearlag)) {
                            continue;
                        }
                        int spamTimes = 500;
                        if (clearLagListener.getListener().getClass().equals(ItemMergeListener.class)) {
                            ItemSpawnEvent.getHandlerList().unregister(clearLagListener.getListener());
                            for (int i = 0; i < spamTimes; i++) {
                                getLogger().warning("+++++++++++++++++++++++++++++++++++++++++++");
                                getLogger().severe("Detected incompatible module of ClearLag-ItemMerge module, it will broken the QuickShop display, we already unregister this module listener!");
                                getLogger().severe("Please turn off it in the ClearLag config.yml or turn off the QuickShop display feature!");
                                getLogger().severe("If you didn't do that, this message will keep spam in your console every times you server boot up!");
                                getLogger().warning("+++++++++++++++++++++++++++++++++++++++++++");
                                getLogger().info("This message will spam more " + (spamTimes - i) + " times!");
                            }
                        }
                    }
                } catch (Throwable ignored) {
                }
            }
        }
    }

    /**
     * Tries to load the economy and its core. If this fails, it will try to use
     * vault. If that fails, it will return false.
     *
     * @return true if successful, false if the core is invalid or is not found, and
     * vault cannot be used.
     */
    private boolean loadEcon() {
        try {
            //EconomyCore core = new Economy_Vault();
            EconomyCore core = null;
            switch (EconomyType.fromID(getConfig().getInt("economy-type"))) {
                case UNKNOWN:
                    bootError = new BootError("Can't load the Economy provider, invaild value in config.yml.");
                    return false;
                case VAULT:
                    core = new Economy_Vault();
                    Util.debugLog("Now using the Vault economy system.");
                    break;
                case RESERVE:
                    core = new Economy_Reserve();
                    Util.debugLog("Now using the Reserve economy system.");
                    break;
                default:
                    Util.debugLog("No any economy provider selected.");
                    break;
            }
            if (core == null) {
                return false;
            }
            if (!core.isValid()) {
                // getLogger().severe("Economy is not valid!");
                bootError = BuiltInSolution.econError();
                // if(econ.equals("Vault"))
                // getLogger().severe("(Does Vault have an Economy to hook into?!)");
                return false;
            } else {
                this.economy = new Economy(core);
                return true;
            }
        } catch (Exception e) {
            this.getSentryErrorReporter().ignoreThrow();
            e.printStackTrace();
            getLogger().severe("QuickShop could not hook into a economy/Not found Vault or Reserve!");
            getLogger().severe("QuickShop CANNOT start!");
            bootError = BuiltInSolution.econError();
            HandlerList.unregisterAll(this);
            getLogger().severe("Plugin listeners was disabled, please fix the economy issue.");
            return false;
        }

    }

    /**
     * Logs the given string to qs.log, if QuickShop is configured to do so.
     *
     * @param s The string to log. It will be prefixed with the date and time.
     */
    public void log(@NotNull String s) {
        if (this.getLogWatcher() == null) {
            return;
        }
        this.getLogWatcher().log(s);
    }

    /**
     * Reloads QuickShops config
     */
    @Override
    public void reloadConfig() {
        super.reloadConfig();
        // Load quick variables
        this.display = this.getConfig().getBoolean("shop.display-items");
        this.priceChangeRequiresFee = this.getConfig().getBoolean("shop.price-change-requires-fee");
        this.displayItemCheckTicks = this.getConfig().getInt("shop.display-items-check-ticks");
        language = new Language(this); //Init locale
        if (this.getConfig().getBoolean("log-actions")) {
            logWatcher = new LogWatcher(this, new File(getDataFolder(), "qs.log"));
        } else {
            logWatcher = null;
        }

    }

    /**
     * Early than onEnable, make sure instance was loaded in first time.
     */
    @Override
    public void onLoad() {
        instance = this;
        replaceLogger();

        this.bootError = null;
        getLogger().info("Loading up integration modules.");
        this.integrationHelper = new IntegrationHelper();
        this.integrationHelper.callIntegrationsLoad(IntegrateStage.onLoadBegin);
        if (getConfig().getBoolean("integration.worldguard.enable")) {
            Plugin wg = Bukkit.getPluginManager().getPlugin("WorldGuard");
            Util.debugLogHeavy("Check WG plugin...");
            if (wg != null) {
                Util.debugLogHeavy("Loading WG modules.");
                this.integrationHelper.register(new WorldGuardIntegration(this)); //WG require register flags when onLoad called.
            }
        }

        this.integrationHelper.callIntegrationsLoad(IntegrateStage.onLoadAfter);
    }

    @Override
    public void onDisable() {
        if (noopDisable) {
            return;
        }
        this.integrationHelper.callIntegrationsLoad(IntegrateStage.onUnloadBegin);
        getLogger().info("QuickShop is finishing remaining work, this may need a while...");

        Util.debugLog("Closing all GUIs...");
        for (Player player : Bukkit.getOnlinePlayers()) {
            player.closeInventory();
        }
        Util.debugLog("Unloading all shops...");
        try {
            this.getShopManager().getLoadedShops().forEach(Shop::onUnload);
        } catch (Throwable th) {
            //ignore, we didn't care that
        }

        Util.debugLog("Cleaning up database queues...");
        if (this.getDatabaseManager() != null) {
            this.getDatabaseManager().unInit();
        }

        Util.debugLog("Unregistering tasks...");
        //if (itemWatcherTask != null)
        //    itemWatcherTask.cancel();
        if (logWatcher != null) {
            logWatcher.close(); // Closes the file
        }
        /* Unload UpdateWatcher */
        UpdateWatcher.uninit();
        Util.debugLog("Cleaning up resources and unloading all shops...");
        /* Remove all display items, and any dupes we can find */
        if (shopManager != null) {
            shopManager.clear();
        }
        /* Close Database */
        if (database != null) {
            try {
                this.database.getConnection().close();
                this.database.close();
            } catch (SQLException e) {
                if (getSentryErrorReporter() != null) {
                    this.getSentryErrorReporter().ignoreThrow();
                }
                e.printStackTrace();
            }
        }
        if (warnings != null) {
            warnings.clear();
        }
        //this.reloadConfig();
        Util.debugLog("Calling integrations...");
        this.integrationHelper.callIntegrationsLoad(IntegrateStage.onUnloadAfter);
        Util.debugLog("All shutdown work is finished.");
    }

    @Override
    public void onEnable() {

        Timer enableTimer = new Timer(true);
        this.integrationHelper.callIntegrationsLoad(IntegrateStage.onEnableBegin);
        /* PreInit for BootError feature */
        commandManager = new CommandManager();
        //noinspection ConstantConditions
        getCommand("qs").setExecutor(commandManager);
        //noinspection ConstantConditions
        getCommand("qs").setTabCompleter(commandManager);

        getLogger().info("Quickshop " + getFork());
        getLogger().info("Reading the configuration...");
        /* Process the config */
        saveDefaultConfig();
        reloadConfig();
        getConfig().options().copyDefaults(true); // Load defaults.
        saveDefaultConfig();
        reloadConfig();
        //getConfig().options().copyDefaults(true);
        if (getConfig().getInt("config-version") == 0) {
            getConfig().set("config-version", 1);
        }
        updateConfig(getConfig().getInt("config-version"));


        getLogger().info("Developers: " + Util.list2String(this.getDescription().getAuthors()));
        getLogger().info("Original author: Netherfoam, Timtower, KaiNoMood");
        getLogger().info("Let's start loading the plugin");

        /* It will generate a new UUID above updateConfig */
        /* Process Metrics and Sentry error reporter. */
        metrics = new Metrics(this);
        //noinspection ConstantConditions
        serverUniqueID = UUID.fromString(getConfig().getString("server-uuid", String.valueOf(UUID.randomUUID())));
        sentryErrorReporter = new SentryErrorReporter(this);
        // loadEcon();
        switch (getConfig().getInt("server-platform", 0)) {
            case 1:
                bukkitAPIWrapper = new SpigotWrapper();
                getLogger().info("Plugin now running under Spigot mode. Paper performance profile is disabled, if you switch to Paper, we can use a lot paper api to improve the server performance.");
            case 2:
                bukkitAPIWrapper = new PaperWrapper();
                getLogger().info("Plugin now running under Paper mode.");
            default: //AUTO
                if (Util.isClassAvailable("com.destroystokyo.paper.PaperConfig")) {
                    bukkitAPIWrapper = new PaperWrapper();
                    getLogger().info("Plugin now running under Paper mode.");
                } else {
                    bukkitAPIWrapper = new SpigotWrapper();
                    getLogger().info("Plugin now running under Spigot mode. Paper performance profile is disabled, if you switch to Paper, we can use a lot paper api to improve the server performance.");

                }
        }

        /* Initalize the Utils */
        itemMatcher = new ItemMatcher(this);
        Util.initialize();
        this.isUtilInited = true;
        try {
            MsgUtil.loadCfgMessages();
        } catch (Exception e) {
            getLogger().warning("An error throws when loading messages");
            e.printStackTrace();
        }
        MsgUtil.loadItemi18n();
        MsgUtil.loadEnchi18n();
        MsgUtil.loadPotioni18n();


        /* Check the running envs is support or not. */
        try {
            runtimeCheck(this);
        } catch (RuntimeException e) {
            bootError = new BootError(e.getMessage());
            return;
        }

        /* Load 3rd party supports */
        load3rdParty();

        setupDBonEnableding = true;
        setupDatabase(); //Load the database
        setupDBonEnableding = false;

        /* Initalize the tools */
        // Create the shop manager.
        permissionManager = new PermissionManager(this);
        this.shopManager = new ShopManager(this);
        this.databaseManager = new DatabaseManager(this, database);
        this.permissionChecker = new PermissionChecker(this);


        ConfigurationSection limitCfg = this.getConfig().getConfigurationSection("limits");
        if (limitCfg != null) {
            this.limit = limitCfg.getBoolean("use", false);
            limitCfg = limitCfg.getConfigurationSection("ranks");
            for (String key : Objects.requireNonNull(limitCfg).getKeys(true)) {
                limits.put(key, limitCfg.getInt(key));
            }
        }
        if (getConfig().getInt("shop.find-distance") > 100) {
            getLogger().severe("Shop.find-distance is too high! It may cause lag! Pick a number under 100!");
        }

        /* Load all shops. */
        shopLoader = new ShopLoader(this);
        shopLoader.loadShops();

        getLogger().info("Registering Listeners...");
        // Register events

        blockListener = new BlockListener(this);
        playerListener = new PlayerListener(this);
        worldListener = new WorldListener(this);
        chatListener = new ChatListener(this);
        chunkListener = new ChunkListener(this);
        inventoryListener = new DisplayProtectionListener(this);
        customInventoryListener = new CustomInventoryListener(this);
        displayBugFixListener = new DisplayBugFixListener(this);
        shopProtectListener = new ShopProtectionListener(this);
        displayWatcher = new DisplayWatcher(this);
        syncTaskWatcher = new SyncTaskWatcher(this);
        //shopVaildWatcher = new ShopVaildWatcher(this);
        ongoingFeeWatcher = new OngoingFeeWatcher(this);
        lockListener = new LockListener(this);
        internalListener = new InternalListener(this);
        signUpdateWatcher = new SignUpdateWatcher(this);
        //shopContainerWatcher = new ShopContainerWatcher(this);
        //displayDupeRemoverWatcher = new DisplayDupeRemoverWatcher();

        Bukkit.getPluginManager().registerEvents(blockListener, this);
        Bukkit.getPluginManager().registerEvents(playerListener, this);
        Bukkit.getPluginManager().registerEvents(chatListener, this);
        Bukkit.getPluginManager().registerEvents(inventoryListener, this);
        Bukkit.getPluginManager().registerEvents(chunkListener, this);
        Bukkit.getPluginManager().registerEvents(worldListener, this);
        Bukkit.getPluginManager().registerEvents(customInventoryListener, this);
        Bukkit.getPluginManager().registerEvents(displayBugFixListener, this);
        Bukkit.getPluginManager().registerEvents(shopProtectListener, this);
        Bukkit.getPluginManager().registerEvents(shopProtectListener, this);
        Bukkit.getPluginManager().registerEvents(internalListener, this);
        if (getConfig().getBoolean("shop.lock")) {
            Bukkit.getPluginManager().registerEvents(lockListener, this);
        }
        if (Bukkit.getPluginManager().getPlugin("ClearLag") != null) {
            Bukkit.getPluginManager().registerEvents(new ClearLaggListener(), this);
        }
        getLogger().info("Cleaning MsgUtils...");
        MsgUtil.loadTransactionMessages();
        MsgUtil.clean();
        getLogger().info("Registering UpdateWatcher...");
        UpdateWatcher.init();
        getLogger().info("Registering BStats Mertics...");
        submitMeritcs();
        getLogger().info("QuickShop Loaded! " + enableTimer.endTimer() + " ms.");
        /* Delay the Ecoonomy system load, give a chance to let economy system regiser. */
        /* And we have a listener to listen the ServiceRegisterEvent :) */
        Util.debugLog("Loading economy system...");
        new BukkitRunnable() {
            @Override
            public void run() {
                loadEcon();
            }
        }.runTaskLater(this, 1);
        Util.debugLog("Registering shop watcher...");
        //shopVaildWatcher.runTaskTimer(this, 0, 20 * 60); // Nobody use it
        signUpdateWatcher.runTaskTimer(this, 0, 120);
<<<<<<< HEAD
        //shopContainerWatcher.runTaskTimer(this, 0, 5); // Nobody use it
        //displayDupeRemoverWatcher.runTaskTimerAsynchronously(this,0,1); // This one definitely cannot run under async
=======
        shopContainerWatcher.runTaskTimer(this, 0, 5);
        displayDupeRemoverWatcher.runTaskTimerAsynchronously(this, 0, 1);
>>>>>>> d1c83069
        if (logWatcher != null) {
            logWatcher.runTaskTimerAsynchronously(this, 10, 10);
            getLogger().info("Log actions is enabled, actions will log in the qs.log file!");
        }
        if (getConfig().getBoolean("shop.ongoing-fee.enable")) {
            getLogger().info("Ongoine fee feature is enabled.");
            // NOT SAFE FOR ASYNC
            ongoingFeeWatcher.runTaskTimer(this, getConfig().getInt("shop.ongoing-fee.ticks"), getConfig().getInt("shop.ongoing-fee.ticks"));
        }
        if (this.display) {
            if (getConfig().getBoolean("shop.display-auto-despawn")) {
                this.displayAutoDespawnWatcher = new DisplayAutoDespawnWatcher(this);
                this.displayAutoDespawnWatcher.runTaskTimer(this, 0, getConfig().getInt("shop.display-check-time")); // not worth async
            }
        }
        registerIntegrations();
        this.integrationHelper.callIntegrationsLoad(IntegrateStage.onEnableAfter);
        String[] easterEgg = new FunnyEasterEgg().getRandomEasterEgg();
        if (!(easterEgg == null)) {
            Arrays.stream(easterEgg).forEach(str -> getLogger().info(str));
        }
    }

    private void registerIntegrations() {
        if (getConfig().getBoolean("integration.towny.enable")) {
            Plugin towny = Bukkit.getPluginManager().getPlugin("Towny");
            if (towny != null && towny.isEnabled()) {
                this.integrationHelper.register(new TownyIntegration(this));
            }
        }
        if (getConfig().getBoolean("integration.worldguard.enable")) {
            Plugin worldGuard = Bukkit.getPluginManager().getPlugin("WorldGuard");
            if (worldGuard != null && worldGuard.isEnabled()) {
                this.integrationHelper.register(new WorldGuardIntegration(this));
            }
        }
        if (getConfig().getBoolean("integration.plotsquared.enable")) {
            Plugin plotSquared = Bukkit.getPluginManager().getPlugin("PlotSquared");
            if (plotSquared != null && plotSquared.isEnabled()) {
                this.integrationHelper.register(new PlotSquaredIntegration(this));
            }
        }
        if (getConfig().getBoolean("integration.residence.enable")) {
            Plugin residence = Bukkit.getPluginManager().getPlugin("Residence");
            if (residence != null && residence.isEnabled()) {
                this.integrationHelper.register(new ResidenceIntegration(this));
            }
        }
        if (getConfig().getBoolean("integration.factions.enable")) {
            Plugin factions = Bukkit.getPluginManager().getPlugin("Factions");
            if (factions != null && factions.isEnabled()) {
                this.integrationHelper.register(new FactionsUUIDIntegration(this));
            }
        }
    }

    /**
     * Check the env plugin running.
     *
     * @throws RuntimeException The error message, use this to create a BootError.
     */
    private void runtimeCheck(QuickShop shop) throws RuntimeException {
        if (Util.isClassAvailable("org.maxgamer.quickshop.Util.NMS")) {
            getLogger().severe("FATAL: Old QuickShop is installed, You must remove old quickshop jar from plugins folder!");
            throw new RuntimeException("FATAL: Old QuickShop is installed, You must remove old quickshop jar from plugins folder!");
        }
        try {
            getServer().spigot();
        } catch (Throwable e) {
            getLogger().severe("FATAL: QSRR can only be run on Spigot servers and forks of Spigot!");
            throw new RuntimeException("Server must be Spigot based, Don't use CraftBukkit!");
        }

        if (getServer().getName().toLowerCase().contains("catserver") || Util.isClassAvailable("moe.luohuayu.CatServer") || Util.isClassAvailable("catserver.server.CatServer")) {
            // Send FATAL ERROR TO CatServer's users.
            getLogger().severe("FATAL: QSRR can't run on CatServer Community/Personal/Pro/Async");
            throw new RuntimeException("QuickShop doen't support CatServer");
        }

        if (Util.isDevEdition()) {
            getLogger().severe("WARNING: You are running QSRR in dev-mode");
            getLogger().severe("WARNING: Keep backup and DO NOT run this in a production environment!");
            getLogger().severe("WARNING: Test version may destroy everything!");
            getLogger().severe(
                    "WARNING: QSRR won't start without your confirmation, nothing will change before you turn on dev allowed.");
            if (!getConfig().getBoolean("dev-mode")) {
                getLogger().severe(
                        "WARNING: Set dev-mode: true in config.yml to allow qs load in dev mode(You may need add this line to the config yourself).");
                noopDisable = true;
                throw new RuntimeException("Snapshot cannot run when dev-mode is false in the config");
            }
        }
        String nmsVersion = Util.getNMSVersion();
        IncompatibleChecker incompatibleChecker = new IncompatibleChecker();
        getLogger().info("Running QuickShop-Reremake on NMS version " + nmsVersion + " For Minecraft version " + ReflectFactory.getServerVersion());
        if (incompatibleChecker.isIncompatible(nmsVersion)) {
            throw new RuntimeException("Your Minecraft version is nolonger supported: " + ReflectFactory.getServerVersion() + " (" + nmsVersion + ")");
        }
    }

    /**
     * Setup the database
     *
     * @return The setup result
     */
    private boolean setupDatabase() {
        try {
            ConfigurationSection dbCfg = getConfig().getConfigurationSection("database");
            DatabaseCore dbCore;
            if (Objects.requireNonNull(dbCfg).getBoolean("mysql")) {
                // MySQL database - Required database be created first.
                dbPrefix = dbCfg.getString("prefix");
                if (dbPrefix == null || "none".equals(dbPrefix)) {
                    dbPrefix = "";
                }
                String user = dbCfg.getString("user");
                String pass = dbCfg.getString("password");
                String host = dbCfg.getString("host");
                String port = dbCfg.getString("port");
                String database = dbCfg.getString("database");
                boolean useSSL = dbCfg.getBoolean("usessl");
                dbCore = new MySQLCore(Objects.requireNonNull(host, "MySQL host can't be null"), Objects.requireNonNull(user, "MySQL username can't be null"), Objects.requireNonNull(pass, "MySQL password can't be null"), Objects.requireNonNull(database, "MySQL database name can't be null"), Objects.requireNonNull(port, "MySQL port can't be null"), useSSL);
            } else {
                // SQLite database - Doing this handles file creation
                dbCore = new SQLiteCore(new File(this.getDataFolder(), "shops.db"));
            }
            this.database = new Database(dbCore);
            // Make the database up to date
            databaseHelper = new DatabaseHelper(this, database);
        } catch (ConnectionException e) {
            e.printStackTrace();
            if (setupDBonEnableding) {
                bootError = BuiltInSolution.databaseError();
                return false;
            } else {
                getLogger().severe("Error connecting to the database.");
            }
            return false;
        } catch (SQLException e) {
            e.printStackTrace();
            getServer().getPluginManager().disablePlugin(this);
            if (setupDBonEnableding) {
                bootError = BuiltInSolution.databaseError();
                return false;
            } else {
                getLogger().severe("Error setting up the database.");
            }
            return false;
        }
        return true;
    }

//    public void configVaildate() {
//        YamlConfiguration attached = YamlConfiguration.loadConfiguration(new InputStreamReader(Objects.requireNonNull(getResource("config.yml"))));
//        Set<String> keysA = new HashSet<>(attached.getKeys(true));
//        Set<String> keysB = new HashSet<>(getConfig().getKeys(true));
//        Set<String> ignoreCheckKeys = new HashSet<>();
//        ignoreCheckKeys.add("server-uuid");
//        final String msgForConfiguration = "Missing options in config.yml, the key [%key%] not exist in config.yml, it may cause plugin errors, please fix it! There is guide for you to fix: \n" +
//                ".....\n" +
//                "%data%\n" +
//                ".....\n" +
//                "Tips: Add \"auto-fix-configuration: true\" in config.yml to allow QuickShop automatic fix your configuration!";
//        keysA.stream().filter((key) -> !keysB.contains(key)).filter((key) -> !ignoreCheckKeys.contains(key)).collect(Collectors.toList()).forEach((miss) -> {
//            if(!getConfig().getBoolean("auto-fix-configuration",false)){
//                String theMsg = msgForConfiguration;
//                theMsg = theMsg.replace("%key%", miss);
//                List<String> tiers = new ArrayList<>(Arrays.asList(miss.split("\\.")));
//                StringBuilder miss2Yaml = new StringBuilder();
//                int spaces = 2;
//                Iterator<String> iterator = tiers.iterator();
//                while (true) {
//                    String tier = iterator.next();
//                    miss2Yaml.append(tier);
//                    if (iterator.hasNext()) {
//                        miss2Yaml.append(": ");
//                        miss2Yaml.append("\n");
//                        for (int i = 0; i < spaces; i++) {
//                            miss2Yaml.append(" ");
//                        }
//                        spaces += 2;
//                    } else {
//                        miss2Yaml.append(": ");
//                        miss2Yaml.append(attached.get(miss));
//                        break;
//                    }
//                }
//                theMsg = theMsg.replace("%data%", miss2Yaml.toString());
//                getLogger().warning(theMsg);
//            }else{
//                getConfig().set(miss,attached.get(miss));
//            }
//
//
//        });
//    }

    private void submitMeritcs() {
        if (!getConfig().getBoolean("disabled-metrics")) {
            String serverVer = Bukkit.getVersion();
            String bukkitVer = Bukkit.getBukkitVersion();
            String vaultVer;
            Plugin vault = Bukkit.getPluginManager().getPlugin("Vault");
            if (vault != null) {
                vaultVer = vault.getDescription().getVersion();
            } else {
                vaultVer = "Vault not found";
            }
            // Use internal Metric class not Maven for solve plugin name issues
            String display_Items;
            if (getConfig().getBoolean("shop.display-items")) { // Maybe mod server use this plugin more? Or have big
                // number items need disabled?
                display_Items = "Enabled";
            } else {
                display_Items = "Disabled";
            }
            String locks;
            if (getConfig().getBoolean("shop.lock")) {
                locks = "Enabled";
            } else {
                locks = "Disabled";
            }
            String sneak_action;
            if (getConfig().getBoolean("shop.sneak-to-create") || getConfig().getBoolean("shop.sneak-to-trade")) {
                sneak_action = "Enabled";
            } else {
                sneak_action = "Disabled";
            }
            String shop_find_distance = getConfig().getString("shop.find-distance");
            String economyType = Economy.getNowUsing().name();
            String useDisplayAutoDespawn = String.valueOf(getConfig().getBoolean("shop.display-auto-despawn"));
            String useEnhanceDisplayProtect = String.valueOf(getConfig().getBoolean("shop.enchance-display-protect"));
            String useEnhanceShopProtect = String.valueOf(getConfig().getBoolean("shop.enchance-shop-protect"));
            String useOngoingFee = String.valueOf(getConfig().getBoolean("shop.ongoing-fee.enable"));
            String disableDebugLoggger = String.valueOf(getConfig().getBoolean("disable-debuglogger"));

            // Version
            metrics.addCustomChart(new Metrics.SimplePie("server_version", () -> serverVer));
            metrics.addCustomChart(new Metrics.SimplePie("bukkit_version", () -> bukkitVer));
            metrics.addCustomChart(new Metrics.SimplePie("vault_version", () -> vaultVer));
            metrics.addCustomChart(new Metrics.SimplePie("use_display_items", () -> display_Items));
            metrics.addCustomChart(new Metrics.SimplePie("use_locks", () -> locks));
            metrics.addCustomChart(new Metrics.SimplePie("use_sneak_action", () -> sneak_action));
            metrics.addCustomChart(new Metrics.SimplePie("shop_find_distance", () -> shop_find_distance));
            metrics.addCustomChart(new Metrics.SimplePie("economy_type", () -> economyType));
            metrics.addCustomChart(new Metrics.SimplePie("use_display_auto_despawn", () -> useDisplayAutoDespawn));
            metrics.addCustomChart(new Metrics.SimplePie("use_enhance_display_protect", () -> useEnhanceDisplayProtect));
            metrics.addCustomChart(new Metrics.SimplePie("use_enhance_shop_protect", () -> useEnhanceShopProtect));
            metrics.addCustomChart(new Metrics.SimplePie("use_ongoing_fee", () -> useOngoingFee));
            metrics.addCustomChart(new Metrics.SimplePie("disable_background_debug_logger", () -> disableDebugLoggger));
            // Exp for stats, maybe i need improve this, so i add this.
            metrics.submitData(); // Submit now!
            getLogger().info("Metrics submitted.");
        } else {
            getLogger().info("You have disabled mertics, Skipping...");
        }

    }

    @SuppressWarnings("UnusedAssignment")
    private void updateConfig(int selectedVersion) {
        String serverUUID = getConfig().getString("server-uuid");
        if (serverUUID == null || serverUUID.isEmpty()) {
            UUID uuid = UUID.randomUUID();
            serverUUID = uuid.toString();
            getConfig().set("server-uuid", serverUUID);
        }
        if (selectedVersion == 1) {
            getConfig().set("disabled-metrics", false);
            getConfig().set("config-version", 2);
            selectedVersion = 2;
        }
        if (selectedVersion == 2) {
            getConfig().set("protect.minecart", true);
            getConfig().set("protect.entity", true);
            getConfig().set("protect.redstone", true);
            getConfig().set("protect.structuregrow", true);
            getConfig().set("protect.explode", true);
            getConfig().set("protect.hopper", true);
            getConfig().set("config-version", 3);
            selectedVersion = 3;
        }
        if (selectedVersion == 3) {
            getConfig().set("shop.alternate-currency-symbol", '$');
            getConfig().set("config-version", 4);
            selectedVersion = 4;
        }
        if (selectedVersion == 4) {
            getConfig().set("updater", true);
            getConfig().set("config-version", 5);
            selectedVersion = 5;
        }
        if (selectedVersion == 5) {
            getConfig().set("shop.display-item-use-name", true);
            getConfig().set("config-version", 6);
            selectedVersion = 6;
        }
        if (selectedVersion == 6) {
            getConfig().set("shop.sneak-to-control", false);
            getConfig().set("config-version", 7);
            selectedVersion = 7;
        }
        if (selectedVersion == 7) {
            getConfig().set("database.prefix", "none");
            getConfig().set("database.reconnect", false);
            getConfig().set("database.use-varchar", false);
            getConfig().set("config-version", 8);
            selectedVersion = 8;
        }
        if (selectedVersion == 8) {
            getConfig().set("database.use-varchar", true);
            getConfig().set("limits.old-algorithm", false);
            getConfig().set("shop.pay-player-from-unlimited-shop-owner", false);
            getConfig().set("plugin.ProtocolLib", false);
            getConfig().set("plugin.Multiverse-Core", true);
            getConfig().set("shop.ignore-unlimited", false);
            getConfig().set("config-version", 9);
            selectedVersion = 9;
        }
        if (selectedVersion == 9) {
            getConfig().set("shop.enable-enderchest", true);
            getConfig().set("config-version", 10);
            selectedVersion = 10;
        }
        if (selectedVersion == 10) {
            getConfig().set("shop.pay-player-from-unlimited-shop-owner", null); //Removed
            getConfig().set("config-version", 11);
            selectedVersion = 11;
        }
        if (selectedVersion == 11) {
            getConfig().set("shop.enable-enderchest", null); //Removed
            getConfig().set("plugin.OpenInv", true);
            List<String> shoppable = getConfig().getStringList("shop-blocks");
            shoppable.add("ENDER_CHEST");
            getConfig().set("shop-blocks", shoppable);
            getConfig().set("config-version", 12);
            selectedVersion = 12;
        }
        if (selectedVersion == 12) {
            getConfig().set("plugin.ProtocolLib", null); //Removed
            getConfig().set("plugin.BKCommonLib", null); //Removed
            getConfig().set("plugin.BKCommonLib", null); //Removed
            getConfig().set("database.use-varchar", null); //Removed
            getConfig().set("database.reconnect", null); //Removed
            getConfig().set("anonymous-metrics", false);
            getConfig().set("display-items-check-ticks", 1200);
            getConfig().set("shop.bypass-owner-check", null); //Removed
            getConfig().set("config-version", 13);
            selectedVersion = 13;
        }
        if (selectedVersion == 13) {
            getConfig().set("plugin.AreaShop", false);
            getConfig().set("shop.special-region-only", false);
            getConfig().set("config-version", 14);
            selectedVersion = 14;
        }
        if (selectedVersion == 14) {
            getConfig().set("plugin.AreaShop", null);
            getConfig().set("shop.special-region-only", null);
            getConfig().set("config-version", 15);
            selectedVersion = 15;
        }
        if (selectedVersion == 15) {
            getConfig().set("ongoingfee", null);
            getConfig().set("shop.display-item-use-name", null);
            getConfig().set("shop.display-item-show-name", false);
            getConfig().set("shop.auto-fetch-shop-messages", true);
            getConfig().set("config-version", 16);
            selectedVersion = 16;
        }
        if (selectedVersion == 16) {
            getConfig().set("ignore-cancel-chat-event", false);
            getConfig().set("config-version", 17);
            selectedVersion = 17;
        }
        if (selectedVersion == 17) {
            getConfig().set("ignore-cancel-chat-event", false);
            getConfig().set("float", null);
            getConfig().set("config-version", 18);
            selectedVersion = 18;
        }
        if (selectedVersion == 18) {
            getConfig().set("shop.disable-vault-format", false);
            getConfig().set("config-version", 19);
            selectedVersion = 19;
        }
        if (selectedVersion == 19) {
            getConfig().set("shop.allow-shop-without-space-for-sign", true);
            getConfig().set("config-version", 20);
            selectedVersion = 20;
        }
        if (selectedVersion == 20) {
            getConfig().set("shop.maximum-price", -1);
            getConfig().set("config-version", 21);
            selectedVersion = 21;
        }
        if (selectedVersion == 21) {
            getConfig().set("shop.sign-material", "OAK_WALL_SIGN");
            getConfig().set("config-version", 22);
            selectedVersion = 22;
        }
        if (selectedVersion == 22) {
            getConfig().set("include-offlineplayer-list", "false");
            getConfig().set("config-version", 23);
            selectedVersion = 23;
        }
        if (selectedVersion == 23) {
            getConfig().set("lockette.enable", null);
            getConfig().set("lockette.item", null);
            getConfig().set("lockette.lore", null);
            getConfig().set("lockette.displayname", null);
            getConfig().set("float", null);
            getConfig().set("lockette.enable", true);
            ArrayList<String> blackListWorld = new ArrayList<>();
            blackListWorld.add("disabled_world_name");
            getConfig().set("shop.blacklist-world", blackListWorld);
            getConfig().set("config-version", 24);
            selectedVersion = 24;
        }
        if (selectedVersion == 24) {
            getConfig().set("shop.strict-matches-check", false);
            getConfig().set("config-version", 25);
            selectedVersion = 25;
        }
        if (selectedVersion == 25) {
            String language = getConfig().getString("language");
            if (language == null || language.isEmpty() || "default".equals(language)) {
                getConfig().set("language", "en");
            }
            getConfig().set("config-version", 26);
            selectedVersion = 26;
        }
        if (selectedVersion == 26) {
            getConfig().set("database.usessl", false);
            getConfig().set("config-version", 27);
            selectedVersion = 27;
        }
        if (selectedVersion == 27) {
            getConfig().set("queue.enable", true);
            getConfig().set("queue.shops-per-tick", 20);
            getConfig().set("config-version", 28);
            selectedVersion = 28;
        }
        if (selectedVersion == 28) {
            getConfig().set("database.queue", true);
            getConfig().set("config-version", 29);
            selectedVersion = 29;
        }
        if (selectedVersion == 29) {
            getConfig().set("plugin.Multiverse-Core", null);
            getConfig().set("shop.protection-checking", true);
            getConfig().set("config-version", 30);
            selectedVersion = 30;
        }
        if (selectedVersion == 30) {
            getConfig().set("auto-report-errors", true);
            getConfig().set("config-version", 31);
            selectedVersion = 31;
        }
        if (selectedVersion == 31) {
            getConfig().set("shop.display-type", 0);
            getConfig().set("config-version", 32);
            selectedVersion = 32;
        }
        if (selectedVersion == 32) {
            getConfig().set("effect.sound.ontabcomplete", true);
            getConfig().set("effect.sound.oncommand", true);
            getConfig().set("effect.sound.ononclick", true);
            getConfig().set("config-version", 33);
            selectedVersion = 33;
        }
        if (selectedVersion == 33) {
            getConfig().set("matcher.item.damage", true);
            getConfig().set("matcher.item.displayname", true);
            getConfig().set("matcher.item.lores", true);
            getConfig().set("matcher.item.enchs", true);
            getConfig().set("matcher.item.potions", true);
            getConfig().set("matcher.item.attributes", true);
            getConfig().set("matcher.item.itemflags", true);
            getConfig().set("matcher.item.custommodeldata", true);
            getConfig().set("config-version", 34);
            selectedVersion = 34;
        }
        if (selectedVersion == 34) {
            getConfig().set("queue.enable", false); // Close it for everyone
            if (getConfig().getInt("shop.display-items-check-ticks") == 1200) {
                getConfig().set("shop.display-items-check-ticks", 6000);
            }
            getConfig().set("config-version", 35);
            selectedVersion = 35;
        }
        if (selectedVersion == 35) {
            getConfig().set("queue", null); // Close it for everyone
            getConfig().set("config-version", 36);
            selectedVersion = 36;
        }
        if (selectedVersion == 36) {
            getConfig().set("economy-type", 0); // Close it for everyone
            getConfig().set("config-version", 37);
            selectedVersion = 37;
        }
        if (selectedVersion == 37) {
            getConfig().set("shop.ignore-cancel-chat-event", true);
            getConfig().set("config-version", 38);
            selectedVersion = 38;
        }
        if (selectedVersion == 38) {
            getConfig().set("protect.inventorymove", true);
            getConfig().set("protect.spread", true);
            getConfig().set("protect.fromto", true);
            getConfig().set("protect.minecart", null);
            getConfig().set("protect.hopper", null);
            getConfig().set("config-version", 39);
            selectedVersion = 39;
        }
        if (selectedVersion == 39) {
            getConfig().set("update-sign-when-inventory-moving", true);
            getConfig().set("config-version", 40);
            selectedVersion = 39;
        }
        if (selectedVersion == 40) {
            getConfig().set("allow-economy-loan", false);
            getConfig().set("config-version", 41);
            selectedVersion = 41;
        }
        if (selectedVersion == 41) {
            getConfig().set("send-display-item-protection-alert", true);
            getConfig().set("config-version", 42);
            selectedVersion = 42;
        }
        if (selectedVersion == 42) {
            getConfig().set("langutils-language", "en_us");
            getConfig().set("config-version", 43);
            selectedVersion = 43;
        }
        if (selectedVersion == 43) {
            getConfig().set("permission-type", 0);
            getConfig().set("config-version", 44);
            selectedVersion = 44;
        }
        if (selectedVersion == 44) {
            getConfig().set("matcher.item.repaircost", false);
            getConfig().set("config-version", 45);
            selectedVersion = 45;
        }
        if (selectedVersion == 45) {
            getConfig().set("shop.display-item-use-name", true);
            getConfig().set("shop.protection-checking-filter", new ArrayList<>());
            getConfig().set("config-version", 46);
            selectedVersion = 46;
        }
        if (selectedVersion == 46) {
            getConfig().set("shop.use-protection-checking-filter", true);
            getConfig().set("shop.max-shops-checks-in-once", 100);
            getConfig().set("config-version", 47);
            selectedVersion = 47;
        }
        if (selectedVersion == 47) {
            getConfig().set("shop.use-protection-checking-filter", false);
            getConfig().set("config-version", 48);
            selectedVersion = 48;
        }
        if (selectedVersion == 48) {
            getConfig().set("permission-type", null);
            getConfig().set("shop.use-protection-checking-filter", null);
            getConfig().set("shop.protection-checking-filter", null);
            getConfig().set("config-version", 49);
            selectedVersion = 49;
        }
        if (selectedVersion == 49 || selectedVersion == 50) {
            getConfig().set("shop.enchance-display-protect", false);
            getConfig().set("shop.enchance-shop-protect", false);
            getConfig().set("protect", null);
            getConfig().set("config-version", 51);
            selectedVersion = 51;
        }
        if (selectedVersion < 60) { //Ahhh fuck versions
            getConfig().set("matcher.use-bukkit-matcher", false);
            getConfig().set("config-version", 60);
            selectedVersion = 60;
        }
        if (selectedVersion == 60) { //Ahhh fuck versions
            getConfig().set("matcher.use-bukkit-matcher", null);
            getConfig().set("shop.strict-matches-check", null);
            getConfig().set("matcher.work-type", 0);
            getConfig().set("shop.display-auto-despawn", true);
            getConfig().set("shop.display-despawn-range", 10);
            getConfig().set("shop.display-check-time", 10);
            getConfig().set("config-version", 61);
            selectedVersion = 61;
        }
        if (selectedVersion == 61) { //Ahhh fuck versions
            getConfig().set("shop.word-for-sell-all-items", "all");
            getConfig().set("plugin.PlaceHolderAPI", true);
            getConfig().set("config-version", 62);
            selectedVersion = 62;
        }
        if (selectedVersion == 62) { //Ahhh fuck versions
            getConfig().set("shop.display-auto-despawn", false);
            getConfig().set("shop.word-for-trade-all-items", getConfig().getString("shop.word-for-sell-all-items"));

            getConfig().set("config-version", 63);
            selectedVersion = 63;
        }
        if (selectedVersion == 63) { //Ahhh fuck versions
            getConfig().set("shop.ongoing-fee.enable", false);
            getConfig().set("shop.ongoing-fee.ticks", 42000);
            getConfig().set("shop.ongoing-fee.cost-per-shop", 2);
            getConfig().set("shop.ongoing-fee.ignore-unlimited", true);
            getConfig().set("config-version", 64);
            selectedVersion = 64;
        }
        if (selectedVersion == 64) {
            getConfig().set("shop.allow-free-shop", false);
            getConfig().set("config-version", 65);
            selectedVersion = 65;
        }
        if (selectedVersion == 65) {
            getConfig().set("shop.minimum-price", 0.01);
            getConfig().set("config-version", 66);
            selectedVersion = 66;
        }
        if (selectedVersion == 66) {
            getConfig().set("use-decimal-format", false);
            getConfig().set("decimal-format", "#,###.##");
            getConfig().set("shop.show-owner-uuid-in-controlpanel-if-op", false);
            getConfig().set("config-version", 67);
            selectedVersion = 67;
        }
        if (selectedVersion == 67) {
            getConfig().set("disable-debuglogger", false);
            getConfig().set("matcher.use-bukkit-matcher", null);
            getConfig().set("config-version", 68);
            selectedVersion = 68;
        }
        if (selectedVersion == 68) {
            ArrayList<String> temp = new ArrayList<>();
            temp.add("SoulBound");
            getConfig().set("shop.blacklist-lores", temp);
            getConfig().set("config-version", 69);
            selectedVersion = 69;
        }
        if (selectedVersion == 69) {
            getConfig().set("shop.display-item-use-name", false);
            getConfig().set("config-version", 70);
            selectedVersion = 70;
        }
        if (selectedVersion == 70) {
            getConfig().set("cachingpool.enable", false);
            getConfig().set("cachingpool.maxsize", 100000000);
            getConfig().set("config-version", 71);
            selectedVersion = 71;
        }
        if (selectedVersion == 71) {
            if (Objects.equals(getConfig().getString("language"), "en")) {
                getConfig().set("language", "en-US");
            }
            getConfig().set("server-platform", 0);
            getConfig().set("config-version", 72);
            selectedVersion = 72;
        }
        if (selectedVersion == 72) {
            if (getConfig().getBoolean("use-deciaml-format")) {
                getConfig().set("use-decimal-format", getConfig().getBoolean("use-deciaml-format"));
            } else {
                getConfig().set("use-decimal-format", false);
            }
            getConfig().set("use-deciaml-format", null);

            getConfig().set("shop.force-load-downgrade-items.enable", false);
            getConfig().set("shop.force-load-downgrade-items.method", 0);
            getConfig().set("config-version", 73);
            selectedVersion = 73;
        }
        if (selectedVersion == 73) {
            getConfig().set("mixedeconomy.deposit", "eco give {0} {1}");
            getConfig().set("mixedeconomy.withdraw", "eco take {0} {1}");
            getConfig().set("config-version", 74);
            selectedVersion = 74;
        }
        if (selectedVersion == 74) {
            String langUtilsLanguage = getConfig().getString("langutils-language");
            getConfig().set("langutils-language", null);
            if ("en_us".equals(langUtilsLanguage)) {
                langUtilsLanguage = "default";
            }
            getConfig().set("game-language", langUtilsLanguage);
            getConfig().set("maximum-digits-in-price", -1);
            getConfig().set("config-version", 75);
            selectedVersion = 75;
        }
        if (selectedVersion == 75) {
            getConfig().set("langutils-language", null);
            if (getConfig().getString("game-language") == null) {
                getConfig().set("game-language", "default");
            }
            getConfig().set("config-version", 76);
            selectedVersion = 76;
        }
        if (selectedVersion == 76) {
            getConfig().set("database.auto-fix-encoding-issue-in-database", false);
            getConfig().set("send-shop-protection-alert", false);
            getConfig().set("send-display-item-protection-alert", false);
            getConfig().set("shop.use-fast-shop-search-algorithm", false);
            getConfig().set("config-version", 77);
            selectedVersion = 77;
        }
        if (selectedVersion == 77) {
            getConfig().set("integration.towny.enable", false);
            getConfig().set("integration.towny.create", new String[]{"SHOPTYPE", "MODIFY"});
            getConfig().set("integration.towny.trade", new String[]{});
            getConfig().set("integration.worldguard.enable", false);
            getConfig().set("integration.worldguard.create", new String[]{"FLAG", "CHEST_ACCESS"});
            getConfig().set("integration.worldguard.trade", new String[]{});
            getConfig().set("integration.plotsquared.enable", false);
            getConfig().set("integration.plotsquared.enable", false);
            getConfig().set("integration.plotsquared.enable", false);
            getConfig().set("integration.residence.enable", false);
            getConfig().set("integration.residence.create", new String[]{"FLAG", "interact", "use"});
            getConfig().set("integration.residence.trade", new String[]{});

            getConfig().set("integration.factions.enable", false);
            getConfig().set("integration.factions.create.flag", new String[]{});
            getConfig().set("integration.factions.trade.flag", new String[]{});
            getConfig().set("integration.factions.create.require.open", false);
            getConfig().set("integration.factions.create.require.normal", true);
            getConfig().set("integration.factions.create.require.wilderness", false);
            getConfig().set("integration.factions.create.require.peaceful", true);
            getConfig().set("integration.factions.create.require.permanent", false);
            getConfig().set("integration.factions.create.require.safezone", false);
            getConfig().set("integration.factions.create.require.own", false);
            getConfig().set("integration.factions.create.require.warzone", false);
            getConfig().set("integration.factions.trade.require.open", false);
            getConfig().set("integration.factions.trade.require.normal", true);
            getConfig().set("integration.factions.trade.require.wilderness", false);
            getConfig().set("integration.factions.trade.require.peaceful", false);
            getConfig().set("integration.factions.trade.require.permanent", false);
            getConfig().set("integration.factions.trade.require.safezone", false);
            getConfig().set("integration.factions.trade.require.own", false);
            getConfig().set("integration.factions.trade.require.warzone", false);
            getConfig().set("anonymous-metrics", null);
            getConfig().set("config-version", 78);
            selectedVersion = 78;
        }
        saveConfig();
        reloadConfig();
        File file = new File(getDataFolder(), "example.config.yml");
        file.delete();
        try {
            Files.copy(Objects.requireNonNull(getResource("config.yml")), file.toPath());
        } catch (IOException ioe) {
            getLogger().warning("Error on spawning the example config file: " + ioe.getMessage());
        }
        //configVaildate();
    }

    /**
     * Return the QSRR's fork edition name, you can modify this if you want create yourself fork.
     *
     * @return The fork name.
     */
    public String getFork() {
        return "Reremake";
    }

    private void replaceLogger() {
        try {
            Field logger = ReflectionUtil.getField(JavaPlugin.class, "logger");
            if (logger != null) {
                logger.set(this, new QuickShopLogger(this));
            }
        } catch (Throwable e) {
            e.printStackTrace();
        }

    }

}<|MERGE_RESOLUTION|>--- conflicted
+++ resolved
@@ -616,13 +616,8 @@
         Util.debugLog("Registering shop watcher...");
         //shopVaildWatcher.runTaskTimer(this, 0, 20 * 60); // Nobody use it
         signUpdateWatcher.runTaskTimer(this, 0, 120);
-<<<<<<< HEAD
         //shopContainerWatcher.runTaskTimer(this, 0, 5); // Nobody use it
         //displayDupeRemoverWatcher.runTaskTimerAsynchronously(this,0,1); // This one definitely cannot run under async
-=======
-        shopContainerWatcher.runTaskTimer(this, 0, 5);
-        displayDupeRemoverWatcher.runTaskTimerAsynchronously(this, 0, 1);
->>>>>>> d1c83069
         if (logWatcher != null) {
             logWatcher.runTaskTimerAsynchronously(this, 10, 10);
             getLogger().info("Log actions is enabled, actions will log in the qs.log file!");
