--- conflicted
+++ resolved
@@ -32,34 +32,9 @@
     private final QuickShop plugin;
 
     @Override
-<<<<<<< HEAD
     public void onCommand(@NotNull CommandSender sender, @NotNull String commandLabel, @NotNull String[] cmdArg) {
         MsgUtil.sendMessage(sender, "server-crash-warning");
         MsgUtil.sendMessage(sender, "command.reloading");
         plugin.reload();
-=======
-    public void onCommand(
-            @NotNull CommandSender sender, @NotNull String commandLabel, @NotNull String[] cmdArg) {
-        MsgUtil.sendMessage(sender, MsgUtil.getMessage("command.reloading", sender));
-        PluginManager pluginManager = plugin.getServer().getPluginManager();
-        try {
-            File file = Paths.get(plugin.getClass().getProtectionDomain().getCodeSource().getLocation().toURI()).toFile();
-            Throwable throwable = PluginUtil.unload(plugin);
-            if (throwable != null) {
-                throw new IllegalStateException("Failed to reload QuickShop! Please consider restarting the server. (Plugin unloading has failed)", throwable);
-            }
-            Plugin plugin = pluginManager.loadPlugin(file);
-            if (plugin != null) {
-                plugin.onLoad();
-                pluginManager.enablePlugin(plugin);
-            } else {
-                throw new IllegalStateException("Failed to reload QuickShop! Please consider restarting the server. (Plugin loading has failed)");
-            }
-        } catch (URISyntaxException | InvalidDescriptionException | InvalidPluginException e) {
-            throw new RuntimeException("Failed to reload QuickShop! Please consider restarting the server.", e);
-        }
->>>>>>> 0e0b0c0d
     }
-
-
 }