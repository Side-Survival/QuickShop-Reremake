/*
 * This file is a part of project QuickShop, the name is SubCommand_Remove.java
 *  Copyright (C) PotatoCraft Studio and contributors
 *
 *  This program is free software: you can redistribute it and/or modify it
 *  under the terms of the GNU General Public License as published by the
 *  Free Software Foundation, either version 3 of the License, or
 *  (at your option) any later version.
 *
 *  This program is distributed in the hope that it will be useful, but WITHOUT
 *  ANY WARRANTY; without even the implied warranty of MERCHANTABILITY or
 *  FITNESS FOR A PARTICULAR PURPOSE. See the GNU General Public License
 *  for more details.
 *
 *  You should have received a copy of the GNU General Public License
 *  along with this program. If not, see <http://www.gnu.org/licenses/>.
 *
 */

package org.maxgamer.quickshop.command.subcommand;

import lombok.AllArgsConstructor;
import org.bukkit.block.Block;
import org.bukkit.entity.Player;
import org.bukkit.util.BlockIterator;
import org.jetbrains.annotations.NotNull;
import org.maxgamer.quickshop.QuickShop;
import org.maxgamer.quickshop.command.CommandHandler;
import org.maxgamer.quickshop.shop.Shop;
import org.maxgamer.quickshop.util.MsgUtil;

@AllArgsConstructor
public class SubCommand_Remove implements CommandHandler<Player> {

    private final QuickShop plugin;

    @Override
    public void onCommand(@NotNull Player sender, @NotNull String commandLabel, @NotNull String[] cmdArg) {
        BlockIterator bIt = new BlockIterator(sender, 10);

        if (!bIt.hasNext()) {
            MsgUtil.sendMessage(sender, "not-looking-at-shop");
            return;
        }

        while (bIt.hasNext()) {
            final Block b = bIt.next();
            final Shop shop = plugin.getShopManager().getShop(b.getLocation());

            if (shop == null) {
                continue;
            }

<<<<<<< HEAD
            if (shop.getModerator().isModerator(sender.getUniqueId())
                    || QuickShop.getPermissionManager().hasPermission(sender, "quickshop.other.destroy")) {
=======
            if (shop.getModerator().isModerator(((Player) sender).getUniqueId())
                    || QuickShop.getPermissionManager().hasPermission(p, "quickshop.other.destroy")) {
>>>>>>> 0e0b0c0d
                shop.delete();
                plugin.log("Deleting shop " + shop + " as requested by the /qs remove command.");
            } else {
                MsgUtil.sendMessage(sender, "no-permission");
            }

            return;
        }

        MsgUtil.sendMessage(sender, "not-looking-at-shop");
    }

}<|MERGE_RESOLUTION|>--- conflicted
+++ resolved
@@ -50,14 +50,8 @@
             if (shop == null) {
                 continue;
             }
-
-<<<<<<< HEAD
             if (shop.getModerator().isModerator(sender.getUniqueId())
                     || QuickShop.getPermissionManager().hasPermission(sender, "quickshop.other.destroy")) {
-=======
-            if (shop.getModerator().isModerator(((Player) sender).getUniqueId())
-                    || QuickShop.getPermissionManager().hasPermission(p, "quickshop.other.destroy")) {
->>>>>>> 0e0b0c0d
                 shop.delete();
                 plugin.log("Deleting shop " + shop + " as requested by the /qs remove command.");
             } else {
