/*
 * This file is a part of project QuickShop, the name is CommandManager.java
 *  Copyright (C) PotatoCraft Studio and contributors
 *
 *  This program is free software: you can redistribute it and/or modify it
 *  under the terms of the GNU General Public License as published by the
 *  Free Software Foundation, either version 3 of the License, or
 *  (at your option) any later version.
 *
 *  This program is distributed in the hope that it will be useful, but WITHOUT
 *  ANY WARRANTY; without even the implied warranty of MERCHANTABILITY or
 *  FITNESS FOR A PARTICULAR PURPOSE. See the GNU General Public License
 *  for more details.
 *
 *  You should have received a copy of the GNU General Public License
 *  along with this program. If not, see <http://www.gnu.org/licenses/>.
 *
 */

package org.maxgamer.quickshop.command;

import com.google.common.collect.Sets;
import lombok.Data;
import org.bukkit.Sound;
import org.bukkit.command.Command;
import org.bukkit.command.CommandExecutor;
import org.bukkit.command.CommandSender;
import org.bukkit.command.TabCompleter;
import org.bukkit.entity.Player;
import org.jetbrains.annotations.NotNull;
import org.jetbrains.annotations.Nullable;
import org.maxgamer.quickshop.QuickShop;
import org.maxgamer.quickshop.command.subcommand.*;
import org.maxgamer.quickshop.util.MsgUtil;
import org.maxgamer.quickshop.util.Util;

import java.util.ArrayList;
import java.util.Collections;
import java.util.List;
import java.util.Set;

@Data
@SuppressWarnings("unchecked")
public class CommandManager implements TabCompleter, CommandExecutor {
    private static final String[] EMPTY_ARGS = new String[0];
    private final Set<CommandContainer> cmds = Sets.newCopyOnWriteArraySet(); //Because we open to allow register, so this should be thread-safe
    private final QuickShop plugin;
    private final CommandContainer rootContainer;

    public CommandManager(QuickShop plugin) {
        this.plugin = plugin;
        this.rootContainer = CommandContainer.builder()
                .prefix("")
                .permission(null)
                .executor(new SubCommand_ROOT(plugin))
                .build();
        registerCmd(
                CommandContainer.builder()
                        .prefix("help")
                        .permission(null)
                        .executor(new SubCommand_Help(plugin))
                        .build());
        registerCmd(
                CommandContainer.builder()
                        .prefix("unlimited")
                        .permission("quickshop.unlimited")
                        .executor(new SubCommand_Unlimited(plugin))
                        .build());
        registerCmd(
                CommandContainer.builder()
                        .prefix("silentunlimited")
                        .hidden(true)
                        .permission("quickshop.unlimited")
                        .executor(new SubCommand_SilentUnlimited(plugin))
                        .build());
        registerCmd(
                CommandContainer.builder()
                        .prefix("slientunlimited")
                        .hidden(true)
                        .permission("quickshop.unlimited")
                        .executor(new SubCommand_SilentUnlimited(plugin))
                        .build());
        registerCmd(
                CommandContainer.builder()
                        .prefix("transfer")
                        .permission("quickshop.transfer")
                        .executor(new SubCommand_Transfer(plugin))
                        .build());
        registerCmd(
                CommandContainer.builder()
                        .prefix("setowner")
                        .permission("quickshop.setowner")
                        .executor(new SubCommand_SetOwner(plugin))
                        .build());
        registerCmd(
                CommandContainer.builder()
                        .prefix("owner")
                        .hidden(true)
                        .permission("quickshop.setowner")
                        .executor(new SubCommand_SetOwner(plugin))
                        .build());
        registerCmd(
                CommandContainer.builder()
                        .prefix("amount")
                        .permission(null)
                        .executor(new SubCommand_Amount(plugin))
                        .build());
        registerCmd(
                CommandContainer.builder()
                        .prefix("buy")
                        .permission("quickshop.create.buy")
                        .executor(new SubCommand_Buy(plugin))
                        .build());
        registerCmd(
                CommandContainer.builder()
                        .prefix("sell")
                        .permission("quickshop.create.sell")
                        .executor(new SubCommand_Sell(plugin))
                        .build());
        registerCmd(
                CommandContainer.builder()
                        .prefix("silentbuy")
                        .hidden(true)
                        .permission("quickshop.create.buy")
                        .executor(new SubCommand_SilentBuy(plugin))
                        .build());
        registerCmd(
                CommandContainer.builder()
                        .prefix("silentsell")
                        .hidden(true)
                        .permission("quickshop.create.sell")
                        .executor(new SubCommand_SilentSell(plugin))
                        .build());
        registerCmd(
                CommandContainer.builder()
                        .prefix("price")
                        .permission("quickshop.create.changeprice")
                        .executor(new SubCommand_Price(plugin))
                        .build());
        registerCmd(
                CommandContainer.builder()
                        .prefix("remove")
                        .permission(null)
                        .executor(new SubCommand_Remove(plugin))
                        .build());
        registerCmd(
                CommandContainer.builder()
                        .prefix("silentremove")
                        .hidden(true)
                        .permission(null)
                        .executor(new SubCommand_SilentRemove(plugin))
                        .build());
        registerCmd(
                CommandContainer.builder()
                        .prefix("empty")
                        .permission("quickshop.empty")
                        .executor(new SubCommand_Empty(plugin))
                        .build());
        registerCmd(
                CommandContainer.builder()
                        .prefix("refill")
                        .permission("quickshop.refill")
                        .executor(new SubCommand_Refill(plugin))
                        .build());
        registerCmd(
                CommandContainer.builder()
                        .prefix("silentempty")
                        .hidden(true)
                        .permission("quickshop.empty")
                        .executor(new SubCommand_SilentEmpty(plugin))
                        .build());
        registerCmd(
                CommandContainer.builder()
                        .prefix("silentpreview")
                        .hidden(true)
                        .permission("quickshop.preview")
                        .executor(new SubCommand_SilentPreview(plugin))
                        .build());
        registerCmd(
                CommandContainer.builder()
                        .prefix("clean")
                        .permission("quickshop.clean")
                        .executor(new SubCommand_Clean(plugin))
                        .build());
        registerCmd(
                CommandContainer.builder()
                        .prefix("reload")
                        .permission("quickshop.reload")
                        .executor(new SubCommand_Reload(plugin))
                        .build());
        registerCmd(
                CommandContainer.builder()
                        .prefix("about")
                        .permission("quickshop.about")
                        .executor(new SubCommand_About(plugin))
                        .build());
        registerCmd(
                CommandContainer.builder()
                        .prefix("debug")
                        .permission("quickshop.debug")
                        .executor(new SubCommand_Debug(plugin))
                        .build());
        registerCmd(
                CommandContainer.builder()
                        .prefix("fetchmessage")
                        .permission("quickshop.fetchmessage")
                        .executor(new SubCommand_FetchMessage())
                        .build());
        registerCmd(
                CommandContainer.builder()
                        .prefix("info")
                        .permission("quickshop.info")
                        .executor(new SubCommand_Info(plugin))
                        .build());
        registerCmd(
                CommandContainer.builder()
                        .prefix("paste")
                        .permission("quickshop.paste")
                        .executor(new SubCommand_Paste(plugin))
                        .build());
        registerCmd(
                CommandContainer.builder()
                        .prefix("staff")
                        .permission("quickshop.staff")
                        .executor(new SubCommand_Staff(plugin))
                        .build());
        registerCmd(
                CommandContainer.builder()
                        .prefix("create")
                        .permission("quickshop.create.cmd")
                        .permission("quickshop.create.sell")
                        .executor(new SubCommand_Create(plugin))
                        .build());
        registerCmd(
                CommandContainer.builder()
                        .prefix("update")
                        .hidden(true)
                        .permission("quickshop.alerts")
                        .executor(new SubCommand_Update(plugin))
                        .build());
        registerCmd(
                CommandContainer.builder()
                        .prefix("find")
                        .permission("quickshop.find")
                        .executor(new SubCommand_Find(plugin))
                        .build());
        registerCmd(
                CommandContainer.builder()
                        .prefix("supercreate")
                        .permission("quickshop.create.admin")
                        .permission("quickshop.create.sell")
                        .executor(new SubCommand_SuperCreate(plugin))
                        .build());
        registerCmd(
                CommandContainer.builder()
                        .prefix("cleanghost")
                        .permission("quickshop.cleanghost")
                        .hidden(true)
                        .executor(new SubCommand_CleanGhost(plugin))
                        .build());
        registerCmd(
                CommandContainer.builder()
                        .prefix("reset")
                        .hidden(true)
                        .permission("quickshop.reset")
                        .executor(new SubCommand_Reset(plugin))
                        .build());
        registerCmd(
                CommandContainer.builder()
                        .prefix("recovery")
                        .hidden(true)
                        .permission("quickshop.recovery")
                        .executor(new SubCommand_Recovery(plugin))
                        .build());
        registerCmd(
                CommandContainer.builder()
                        .prefix("export")
                        .hidden(true)
                        .permission("quickshop.export")
                        .executor(new SubCommand_Export())
                        .build());
        registerCmd(
                CommandContainer.builder()
                        .prefix("convert")
                        .hidden(true)
                        .permission("quickshop.convert")
                        .executor(new SubCommand_Convert(plugin))
                        .build());
        registerCmd(CommandContainer.builder()
                .prefix("size")
                .permission("quickshop.create.stacks")
                .permission("quickshop.create.changeamount")
                .executor(new SubCommand_Size(plugin))
                .disabled(!plugin.isAllowStack())
                .disablePlaceholder(MsgUtil.getMessage("command.feature-not-enabled", null))
                .build());
        registerCmd(CommandContainer.builder()
                .prefix("item")
                .permission("quickshop.create.changeitem")
                .executor(new SubCommand_Item(plugin))
                .build());
        registerCmd(CommandContainer.builder()
                .prefix("removeall")
                .selectivePermission("quickshop.removeall.other")
                .selectivePermission("quickshop.removeall.self")
                .executor(new SubCommand_RemoveAll(plugin))
                .build());
        registerCmd(CommandContainer.builder()
                .prefix("removeworld")
                .permission("quickshop.removeworld")
                .executor(new SubCommand_RemoveWorld(plugin))
                .build());
        registerCmd(CommandContainer.builder()
                .prefix("currency")
                .permission("quickshop.currency")
                .executor(new SubCommand_Currency(plugin))
                .build());
//        registerCmd(CommandContainer.builder()
//                .prefix("backup")
//                .permission("quickshop.backup")
//                .executor(new SubCommand_Backup(plugin))
//                .hidden(true)
//                .build());
    }

    /**
     * This is a interface to allow addons to register the subcommand into quickshop command manager.
     *
     * @param container The command container to register
     * @throws IllegalStateException Will throw the error if register conflict.
     */
    public void registerCmd(@NotNull CommandContainer container) {
        if (cmds.contains(container)) {
            Util.debugLog("Dupe subcommand registering: " + container);
            return;
        }
        container.bakeExecutorType();
        cmds.removeIf(commandContainer -> commandContainer.getPrefix().equalsIgnoreCase(container.getPrefix()));
        cmds.add(container);
    }

    /**
     * This is a interface to allow addons to unregister the registered/butil-in subcommand from command manager.
     *
     * @param container The command container to unregister
     */
    public void unregisterCmd(@NotNull CommandContainer container) {
        cmds.remove(container);
    }

    /**
     * Gets a list contains all registered commands
     *
     * @return All registered commands.
     */
    @NotNull
    public List<CommandContainer> getRegisteredCommands() {
        return new ArrayList<>(this.getCmds());
    }

    @Override
    public boolean onCommand(
            @NotNull CommandSender sender,
            @NotNull Command command,
            @NotNull String commandLabel,
            @NotNull String[] cmdArg) {
        if (plugin.getBootError() != null) {
<<<<<<< HEAD
            if (cmdArg.length == 0 || (cmdArg.length == 1 && !"paste".equalsIgnoreCase(cmdArg[0]))) {
=======
            if (cmdArg.length >= 1 && !"paste".equalsIgnoreCase(cmdArg[0])) {
>>>>>>> f5fc2ef1
                plugin.getBootError().printErrors(sender);
                return true;
            }
        }
        if (sender instanceof Player && plugin.getConfig().getBoolean("effect.sound.oncommand")) {
            Player player = (Player) sender;
            ((Player) sender)
                    .playSound(player.getLocation(), Sound.ENTITY_EXPERIENCE_ORB_PICKUP, 80.0F, 1.0F);
        }

        if (cmdArg.length == 0) {
            //Handle main command
            Util.debugLog("Print help cause no args (/qs)");
            rootContainer.getExecutor().onCommand(capture(sender), commandLabel, EMPTY_ARGS);
        } else {
            //Handle subcommand
            String[] passThroughArgs = new String[cmdArg.length - 1];
            System.arraycopy(cmdArg, 1, passThroughArgs, 0, passThroughArgs.length);
            for (CommandContainer container : cmds) {
                if (!container.getPrefix().equalsIgnoreCase(cmdArg[0])) {
                    continue;
                }
                if (container.isDisabled()) {
                    MsgUtil.sendDirectMessage(sender, container.getDisableText(sender));
                    return true;
                }
                if (!isAdapt(container, sender)) {
                    MsgUtil.sendMessage(sender, "command-type-mismatch", container.getExecutorType().getSimpleName());
                    return true;
                }
                List<String> requirePermissions = container.getPermissions();
                List<String> selectivePermissions = container.getSelectivePermissions();
                if (!checkPermissions(sender, commandLabel, passThroughArgs, requirePermissions, PermissionType.REQUIRE, Action.EXECUTE)) {
                    MsgUtil.sendMessage(sender, "no-permission");
                    return true;
                }
                if (!checkPermissions(sender, commandLabel, passThroughArgs, selectivePermissions, PermissionType.SELECTIVE, Action.EXECUTE)) {
                    MsgUtil.sendMessage(sender, "no-permission");
                    return true;
                }

                Util.debugLog("Execute container: " + container.getPrefix() + " - " + cmdArg[0]);
                container.getExecutor().onCommand(capture(sender), commandLabel, passThroughArgs);
                return true;
            }
            Util.debugLog("All checks failed, print helps");
            rootContainer.getExecutor().onCommand(capture(sender), commandLabel, passThroughArgs);
        }
        return true;
    }

    /**
     * Method for capturing generic type
     */
    private <T1, T2 extends T1> T2 capture(T1 type) {
        return (T2) type;
    }

    private boolean checkPermissions(CommandSender sender, String commandLabel, String[] cmdArg, List<String> permissionList, PermissionType permissionType, Action action) {
        if (permissionList == null || permissionList.isEmpty()) {
            return true;
        }
        if (permissionType == PermissionType.REQUIRE) {
            for (String requirePermission : permissionList) {
                if (requirePermission != null
                        && !requirePermission.isEmpty()
                        && !QuickShop.getPermissionManager().hasPermission(sender, requirePermission)) {
                    Util.debugLog(
                            "Sender "
                                    + sender.getName()
                                    + " trying " + action.name + " the command: "
                                    + commandLabel
                                    + " "
                                    + Util.array2String(cmdArg)
                                    + ", but no permission "
                                    + requirePermission);
                    return false;
                }
            }
            return true;
        } else {
            for (String selectivePermission : permissionList) {
                if (selectivePermission != null && !selectivePermission.isEmpty()) {
                    if (QuickShop.getPermissionManager().hasPermission(sender, selectivePermission)) {
                        return true;
                    }
                }
            }
            Util.debugLog(
                    "Sender "
                            + sender.getName()
                            + " trying " + action.name + " the command: "
                            + commandLabel
                            + " "
                            + Util.array2String(cmdArg)
                            + ", but does no have one of those permissions: "
                            + permissionList);
            return false;
        }
    }


    private boolean isAdapt(CommandContainer container, CommandSender sender) {
        return container.getExecutorType().isInstance(sender);

    }

    @Override
    public @Nullable List<String> onTabComplete(
            @NotNull CommandSender sender,
            @NotNull Command command,
            @NotNull String commandLabel,
            @NotNull String[] cmdArg) {
        // No args, it shouldn't happened
        if (plugin.getBootError() != null) {
            return Collections.emptyList();
        }
        if (sender instanceof Player && plugin.getConfig().getBoolean("effect.sound.ontabcomplete")) {
            Player player = (Player) sender;
            ((Player) sender).playSound(player.getLocation(), Sound.BLOCK_DISPENSER_FAIL, 80.0F, 1.0F);
        }
        if (cmdArg.length <= 1) {
            return getRootContainer().getExecutor().onTabComplete(capture(sender), commandLabel, cmdArg);
        } else {
            // Tab-complete subcommand args
            String[] passThroughArgs = new String[cmdArg.length - 1];
            System.arraycopy(cmdArg, 1, passThroughArgs, 0, passThroughArgs.length);
            for (CommandContainer container : cmds) {
                if (!container.getPrefix().toLowerCase().startsWith(cmdArg[0])) {
                    continue;
                }
                if (!isAdapt(container, sender)) {
                    return Collections.emptyList();
                }
                List<String> requirePermissions = container.getPermissions();
                List<String> selectivePermissions = container.getSelectivePermissions();
                if (!checkPermissions(sender, commandLabel, passThroughArgs, requirePermissions, PermissionType.REQUIRE, Action.TAB_COMPLETE)) {
                    return Collections.emptyList();
                }
                if (!checkPermissions(sender, commandLabel, passThroughArgs, selectivePermissions, PermissionType.SELECTIVE, Action.TAB_COMPLETE)) {
                    return Collections.emptyList();
                }
                Util.debugLog("Tab-complete container: " + container.getPrefix());
                return container.getExecutor().onTabComplete(capture(sender), commandLabel, passThroughArgs);

            }
            return Collections.emptyList();
        }
    }

    private enum Action {
        EXECUTE("execute"),
        TAB_COMPLETE("tab-complete");
        final String name;

        Action(String name) {
            this.name = name;
        }
    }

    private enum PermissionType {
        REQUIRE,
        SELECTIVE
    }

}<|MERGE_RESOLUTION|>--- conflicted
+++ resolved
@@ -365,11 +365,7 @@
             @NotNull String commandLabel,
             @NotNull String[] cmdArg) {
         if (plugin.getBootError() != null) {
-<<<<<<< HEAD
-            if (cmdArg.length == 0 || (cmdArg.length == 1 && !"paste".equalsIgnoreCase(cmdArg[0]))) {
-=======
             if (cmdArg.length >= 1 && !"paste".equalsIgnoreCase(cmdArg[0])) {
->>>>>>> f5fc2ef1
                 plugin.getBootError().printErrors(sender);
                 return true;
             }
